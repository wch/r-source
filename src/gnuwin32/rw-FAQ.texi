\input texinfo
@c %**start of header
@setfilename rw-FAQ.info
@settitle R for Windows FAQ
@setchapternewpage on
@set VERSION @RWVER@
@set RVERSION @RVER@
@c %**end of header
@documentlanguage en
@documentencoding ISO-8859-1

@finalout

@macro newchap{}
@ifinfo
@sp 1
@end ifinfo
@ifhtml
@html
<hr>
@end html
@end ifhtml
@end macro

@titlepage
@title R for Windows FAQ
@subtitle Frequently Asked Questions on R for Windows
@subtitle Version @value{VERSION}
@author B. D. Ripley and D. J. Murdoch
@end titlepage

@ifinfo
R for Windows FAQ                           @*
Frequently Asked Questions on R for Windows @*
Version for @value{VERSION}                 @*
B. D. Ripley and D. J. Murdoch              @*

@sp 2
@end ifinfo

@ifhtml
@html
<h2>Version for <tt>@value{VERSION}</tt></h2>
<address>B. D. Ripley and D. J. Murdoch</address>
<hr>
@end html
@end ifhtml

@paragraphindent 0

@contents

@ifinfo
@sp 1
@end ifinfo


@node Top, Introduction, (dir), (dir)

@menu
* Introduction::                
* Installation and Usage::      
* Languages and Internationalization::  
* Packages::                    
* Windows Features::            
* Workspaces::                  
* The R Console::               
* Building from Source::        
@end menu


@newchap{}
@node Introduction, Installation and Usage, Top, Top
@chapter Introduction

This FAQ is for the Windows port of R: it describes features specific to
that version.  The main R FAQ can be found at

@display
@uref{http://CRAN.R-project.org/doc/FAQ/R-FAQ.html}.
@end display

The information here applies only to recent versions of R for Windows,
<<<<<<< HEAD
(@code{2.0.0} or later); the current version is often called something like
@code{@value{VERSION}} (although not officially).

=======
(@samp{2.3.0} or later).
>>>>>>> 9ef8af42


@newchap{}
@node Installation and Usage, Languages and Internationalization, Introduction, Top
@chapter Installation and Usage

@menu
* Where can I find the latest version?::  
* How do I install R for Windows?::  
* How do I check an installation?::  
* Can I customize the installation?::  
* How do I run it?::            
* Can I run R from a CD or USB drive?::  
* How do I UNinstall R?::       
* What's the best way to upgrade?::  
* There seems to be a limit on the memory it uses!::  
* How can I keep workspaces for different projects in different directories?::  
* How do I print from R?::      
* Can I use R CMD BATCH?::      
* Can I use @RWVER@ with ESS and (X)emacs?::  
* What are HOME and working directories?::  
* How do I set environment variables?::  
* R can't find my file::        
* Does R use the Registry?::    
* Does R support automation?::  
* The Internet download functions fail.::  
* Entering certain characters crashes Rgui.::  
* What does 'DLL attempted to change FPU control word' mean?::  
* Other strange crashes.::      
* Why does R never use more than 50% of my CPU?::  
@end menu


@node Where can I find the latest version?, How do I install R for Windows?, Installation and Usage, Installation and Usage
@section Where can I find the latest version?

Go to any CRAN site (see @uref{http://cran.r-project.org/mirrors.html}
for a list), navigate to the @file{bin/windows/base} directory and
collect the file(s) you need.  The current release is distributed as an
installer @samp{@RWVER@-win32.exe} of about 28Mb.  This contains all the
components and allows as complete as installation as you choose.

There are also links on that page to the @samp{r-patched} and
@samp{r-devel} snapshots.  These are frequently updated builds of
development versions of R.  The @samp{r-patched} build includes bug
fixes to the current release, and @samp{r-devel} contains these as well
as changes that will eventually make it into the next @samp{x.y.0}
release.

@node How do I install R for Windows?, How do I check an installation?, Where can I find the latest version?, Installation and Usage
@section How do I install R for Windows?

<<<<<<< HEAD
1) @code{@RWVER@.exe} is about 21Mb.  This contains all the components
and allows as complete as installation as you choose.
=======
You need Windows 95 or later.  There is no specific version for Windows
64, but the standard 32-bit version has been proven to work.  Some
features only work on an NT-based version of Windows (and some work
better on such an OS).  We do minimally test releases on Windows 98 and
occasionally on NT4, but only test thoroughly on XP and later.
>>>>>>> 9ef8af42

Your file system must allow case-honouring long file names (as is likely
except perhaps for some network-mounted systems).  A full installation
takes up about 60Mb of disk space and a minimal one less than 20Mb.

If you want to be able to build packages from sources, we recommend that
you choose an installation path not containing spaces.  (Using a path
with spaces in will probably work, but is little-tested.)

To install use @samp{@RWVER@-win32.exe}.  Just double-click on the icon and
follow the instructions.  If you installed R this way you can uninstall
it from the Control Panel or Start Menu (unless you suppressed making a
group for R).

Choose a working directory for R.  You will have a shortcut to
@file{@RWVER@\bin\Rgui.exe} on your desktop and/or somewhere on the
Start menu file tree, and perhaps also in the Quick Launch bar.
Right-click each shortcut, select Properties... and change the `Start
in' field to your working directory.

You may also want to add command-line arguments at the end of the Target
field (@emph{after} any final double quote), for example @code{--sdi
--max-mem-size=1Gb}.  You can also set environment variables at the end
of the Target field, for example @code{R_LIBS=p:/myRlib}, and if you
want to ensure that menus and messages are in (American) English,
@code{LANGUAGE=en}.

<<<<<<< HEAD
You need Windows 95/98/ME/NT4/2000/XP/2003 Server: Windows 3.11+win32s
will not work.  Your file system must allow long file names (as is
likely except perhaps for some network-mounted systems).
=======
It is also possible to install from an MSI file, which will be of interest
only for sysadmins.  For how to build an MSI file, see the `R
Installation and Administration Manual'.
>>>>>>> 9ef8af42


@node How do I check an installation?, Can I customize the installation?, How do I install R for Windows?, Installation and Usage
@section How do I check an installation is not corrupt?

Run the program @file{bin\md5check.exe}.
This compares checksums on all the installed files with those put into
the installer, and will report any changed or missing files.

(It only works if R was installed from the Inno Setup installer.)

@node Can I customize the installation?, How do I run it?, How do I check an installation?, Installation and Usage
@section Can I customize the installation?

The normal way to customize the installation is by selecting components
from the wizards shown.  However, sysadmins might like to install R from
scripts, and the following command-line flags are available for use with
the installer.

@table @samp
@item /SILENT
only show the installation progress window and error messages.
@item /VERYSILENT
only show error messages.
@item /DIR="x:\dirname"
set the default installation directory
@item /GROUP="folder name"
set the default Start-menu group name
@item /COMPONENTS="comma separated list of component names"
set the initial list of components: Components are named @samp{main},
@samp{chtml}, @samp{html}, @samp{latex}, @samp{manuals}, @samp{refman},
@samp{libdocs}, @samp{devel}, @samp{tcl}, @samp{mbcs}, @samp{Rd} and
@samp{trans}.
@end table

@noindent
It is also possible to save the settings used to a file and later
reload those settings using

@table @samp
@item /SAVEINF="filename"
save the settings to the specified file.  Don't forget to use quotes if
the filename contains spaces.
@item /LOADINF="filename"
instructs the installer to load the settings from the specified file
after having checked the command line.
@end table

A successful installation has exit code 0: unsuccessful ones may give 1,
2, 3, 4 or 5.  See the help for Inno Setup
(@uref{http://jrsoftware.org/isinfo.php}) for details.

We have some facilities for building a customized installer, in
particular to add packages to the installer.  See the `R Installation
and Administration' manual in the subsection `Building the installers'.

@node How do I run it?, Can I run R from a CD or USB drive?, Can I customize the installation?, Installation and Usage
@section How do I run it?

Just double-click on the shortcut you prepared at installation.

If you want to set up another project, make a new shortcut or use the
existing one and change the `Start in' field of the Properties.

You may if you prefer run R from the command line of any shell you use,
for example an `MS-DOS window' (Windows 9x/ME), a `Command Prompt'
(NT-based versions) or a port of a Unix shell such as @command{tcsh} or
@command{bash}. (The command line can be anything you would put in the
Target field of a shortcut, and the starting directory will be the
current working directory of the shell.)

@node Can I run R from a CD or USB drive?, How do I UNinstall R?, How do I run it?, Installation and Usage
@section Can I run R from a CD or USB drive?

Yes, with care.  A basic R installation is relocatable, so you can burn
an image of the R installation on your hard disc or install directly
onto a removable storage device such as a flash-memory USB drive.  (If
you have installed packages into a private library, their absolute paths
will appear in the HTML packages list.)

Running R does need access to a writable temporary directory and to a
home directory, and in the last resort these are taken to be the current
directory.  This should be no problem on a properly configured NT-based
version of Windows, but otherwise does mean that it may not be possible
to run R without creating a shortcut in a writable folder.


@node How do I UNinstall R?, What's the best way to upgrade?, Can I run R from a CD or USB drive?, Installation and Usage
@section How do I UNinstall R?

Normally you can do this from the R group on the Start Menu or from the
@samp{Add/Remove Programs} in the Control Panel.  If it does not appear
there or if you want to remove an old version, run @file{unins000.exe}
in the top-level installation directory.  (There should be a separate
uninstall item in the R group for each installed version of R.)

Uninstalling R only removes files from the initial installation, not
(for example) packages you have installed or updated.

If all else fails, you can just delete the whole directory in which R
was installed.


@node What's the best way to upgrade?, There seems to be a limit on the memory it uses!, How do I UNinstall R?, Installation and Usage
@section What's the best way to upgrade?

That's a matter of taste.  For most people the best thing to do is to
uninstall R (see the previous Q), install the new version, copy any
installed packages to the library folder in the new installation, run
@code{update.packages()} in the new R (`Update packages...' from
the Packages menu, if you prefer) and then delete anything left of the
old installation.  Different versions of R are quite deliberately
installed in parallel folders so you can keep old versions around if you
wish.

Upgrading from R 1.x.y to R 2.x.y is special as all the packages
need to be reinstalled.  Rather than copy them across, make a note of
their names and re-install them from CRAN.


@node There seems to be a limit on the memory it uses!, How can I keep workspaces for different projects in different directories?, What's the best way to upgrade?, Installation and Usage
@section There seems to be a limit on the memory it uses!

Indeed there is.  It is set by the command-line flag
@option{--max-mem-size} (@pxref{How do I install R for Windows?}) and
defaults to the smaller of the amount of physical RAM in the machine and
<<<<<<< HEAD
1Gb.  It can be set to any amount over 16M. (R will not run in less.)
Be aware though that Windows has (in most versions) a maximum amount of
user virtual memory of 2Gb, and parts of this can be reserved by
processes but not used.  The version of the memory manager used from R
1.9.0 allocates large objects in their own memory areas and so is better
able to make use of fragmented virtual memory than that used previously.
=======
1.5Gb.  It can be set to any amount between 32Mb and 3Gb.  Be aware though
that Windows has (in most versions) a maximum amount of user virtual
memory of 2Gb.
>>>>>>> 9ef8af42

Use @code{?Memory} and @code{?memory.size} for information about memory
usage.  The limit can be raised by calling @code{memory.limit} within a
running R session.

R can be compiled to use a different memory manager which might be better
at using large amounts of memory, but is substantially slower (making R
several times slower on some tasks).

The executables @file{Rgui.exe} and @file{Rterm.exe} support up to 3Gb
per process under suitably enabled versions of Windows (see
@uref{http://www.microsoft.com/whdc/system/platform/server/PAE/PAEmem.mspx}:
even where this is supported it has to be specifically enabled).
On such systems, the default for @code{--max-mem-size} is the smaller of
the amount of RAM and 2.5Gb.

It is possible that the Windows API calls used will give misleading
results on machines with more than 4Gb of physical RAM (and later ones
cannot be used as R must run on Windows 2000 and earlier): for safety
set @code{--max-mem-size} explicitly on such machines.


@node How can I keep workspaces for different projects in different directories?, How do I print from R?, There seems to be a limit on the memory it uses!, Installation and Usage
@section How can I keep workspaces for different projects in different directories?

Create a separate shortcut for each project: see Q2.5.  All the paths to
files used by R are relative to the starting directory, so setting the
`Start in' field automatically helps separate projects.

Alternatively, start R by double-clicking on a saved @file{.RData} file
in the directory for the project you want to use, or drag-and-drop a
file with extension @file{.RData} onto an R shortcut.  In either case,
the working directory will be set to that containing the file.


@node How do I print from R?, Can I use R CMD BATCH?, How can I keep workspaces for different projects in different directories?, Installation and Usage
@section How do I print from R?

It depends what you want to print.

@itemize @bullet
@item You can print the graphics window from its menu or by using
@code{dev.print} with suitable arguments (see its help page: most likely
@code{dev.print(win.graph)} will work).

@item You can print from the R console or pager by @samp{File | Print}.
(This will print the selection if there is one, otherwise the whole
console or pager contents.)

@item You can print help files from the pager or HTML browser.

@item If you have configured @file{RHOME\bin\helpPRINT.bat} and have
LaTeX installed you can print help files by @code{help(fn_name, offline=TRUE)}.
@end itemize


@node Can I use R CMD BATCH?, Can I use @RWVER@ with ESS and (X)emacs?, How do I print from R?, Installation and Usage
@section Can I use @code{R CMD BATCH}?

Yes: use @code{R CMD BATCH --help} or @code{?BATCH} for full details.

You can set also up a batch file using @command{Rterm.exe}.  A sample
batch file might contain (as one line)

@example
path_to_R\bin\Rterm.exe --no-restore --no-save < %1 > %1.out 2>&1
@end example

@noindent
The purpose of @code{2>&1} is to redirect warnings and errors to the
same file as normal output, and users of Windows 95/98/ME's default
@code{command.com} `shell' will need to omit it.  (That program has no
means to redirect @file{stderr}, and @command{Rterm.exe} sends warnings and
errors to the normal output file on such systems.)


@node Can I use @RWVER@ with ESS and (X)emacs?, What are HOME and working directories?, Can I use R CMD BATCH?, Installation and Usage
@section Can I use @RWVER@ with ESS and (X)emacs?

<<<<<<< HEAD
Yes.  Recent versions of ESS (e.g. 5.2.0) come with support for this
=======
Yes.  Recent versions of ESS (e.g. 5.2.x) come with support for this
>>>>>>> 9ef8af42
version of R, and there is support for interrupting the R process from
ESS (by @code{C-c C-c}).

For help with ESS, please send email to @email{ESS-help@@stat.ethz.ch},
not the R mailing lists.


@node What are HOME and working directories?, How do I set environment variables?, Can I use @RWVER@ with ESS and (X)emacs?, Installation and Usage
@section What are HOME and working directories?

Several places in the documentation use these terms.

The working directory is the directory from which @code{Rgui} or
@command{Rterm} was launched, unless a shortcut was used when it is given
by the `Start in' field of the shortcut's properties.  You can find this
from R code by the call @code{getwd()}.

The home directory is set as follows: If environment variable
@env{R_USER} is set, its value is used.  Otherwise if environment
variable @env{HOME} is set, its value is used.  After those two
user-controllable settings, R tries to find system-defined home
directories.  It first tries to use the Windows "personal" directory
(typically @file{C:\Documents and Settings\username\My Documents} in
Windows XP).  If that fails, if both environment variables
@env{HOMEDRIVE} and @env{HOMEPATH} are set (and they normally are under
Windows NT/2000/XP/2003), the value is @file{$@{HOMEDRIVE@}$@{HOMEPATH@}}.
If all of these fail, the current working directory is used.

You can find this from R code by @code{Sys.getenv("R_USER")}.

@node How do I set environment variables?, R can't find my file, What are HOME and working directories?, Installation and Usage
@section How do I set environment variables?

Environment variables can be set for @command{Rgui.exe} and
@command{Rterm.exe} in three different ways.
@enumerate
@item
On the command line as name=value pairs.  For example in the shortcut to
@command{Rgui} you could have

@example
"path_to_R\bin\Rgui.exe" HOME=p:/ R_LIBS=p:/myRlib
@end example

@item
In an environment file @file{.Renviron} in the working directory
or your home directory, for example containing the line

@example
R_LIBS=p:/myRlib
@end example

If you have permission to do so, you can also create an environment file
@file{etc\Renviron.site} and set environmental variables in that file in
the same way.  This is useful for variables which should be set for all
users and all usages of this R installation.  (Their values can be
overridden in a @file{.Renviron} file or on the command line.)

See @code{?Startup} for more details of environment files, include
the site-wide environment file @file{Renviron.site}.

@item
For all applications via Windows.  How you set an environment variable
is system specific: in Windows 9x you can set them in
@file{autoexec.bat} or in an MS-DOS window from which you launch
@command{Rgui} / @command{Rterm}.  Under Windows NT/2000/XP/2003 you can use
the control panel or the properties of `My Computer'.  Under Windows ME
you can use the System Configuration Utility (under Programs,
Accessories, System Tools on the Start menu).  You may have to log out
or reboot for such changes to take effect.
@end enumerate

The order of precedence for environmental variables is the order in
which these options are listed, that is the command line then
@file{.Renviron} then the inherited environment.


@node R can't find my file, Does R use the Registry?, How do I set environment variables?, Installation and Usage
@section R can't find my file, but I know it is there!

How did you specify it?  Backslashes have to be doubled in R character
strings, so for example one needs
@samp{"d:\\@RWVER@\\library\\xgobi\\scripts\\xgobi.bat"}.  You can
make life easier for yourself by using forward slashes as path
separators: they do work under Windows.  You should include the file
extension (e.g. @samp{"xgobi.bat"} rather than just @samp{"xgobi"});
sometimes this isn't shown in Windows, but it is necessary in R.

A simple way to avoid these problems is to use the function
@code{file.choose()} to invoke the standard Windows file selection
dialog.  If you select a file there, the name will be passed to R in
the correct format.

Another possible source of grief is spaces in folder names.  We have
tried to make R work on paths with spaces in, but many people writing
packages for Unix do not bother.  So it is worth trying the alternative
short name (something like @samp{PROGRA~1}; you can get it as the
`MS-DOS name' from the Properties of the file on most versions of
<<<<<<< HEAD
Windows, and from @code{dir /X} in a @code{Command Prompt} window on
2000/XP).
=======
Windows, and from @command{dir /X} in a @samp{Command Prompt} window on
2000/XP/2003).
>>>>>>> 9ef8af42


@node Does R use the Registry?, Does R support automation?, R can't find my file, Installation and Usage
@section Does R use the Registry?

No, not when R itself is running.

When you run the R installer, there are options (under `Select Additional
Tasks') to `Save version number in registry' and `Associate R with .RData
files'.

If you tick the first option, the following string entries are added to the
Windows registry:
@itemize @bullet
@item  @code{HKEY_LOCAL_MACHINE\Software\R-core\R\Current Version}  
    contains the version number, currently @RVER@.
@item @code{HKEY_LOCAL_MACHINE\Software\R-core\R\[version]\InstallPath}
    (where @code{[version]} is currently @RVER@) contains the path to the R 
    home directory.
@end itemize
If you do not have administrative privileges on the machine while running
the installer, then the entries are created under the @code{HKEY_CURRENT_USER}
root.

If you tick the second option (`Associate R with .RData files') and have
administrative privileges, then entries are created under
@code{HKEY_CLASSES_ROOT\.RData} and @code{HKEY_CLASSES_ROOT\RWorkspace}.

After installation you can add the Registry entries in
@code{HKEY_LOCAL_MACHINE} by running @code{RSetReg.exe} in the
@code{bin} folder, and remove them by running this with argument
@code{/U}.  Note that this requires administrative privileges and
neither sets up nor removes the file associations.


@node Does R support automation?, The Internet download functions fail., Does R use the Registry?, Installation and Usage
@section Does R support automation (OLE, COM)?

Directly, no.

There is a (D)COM server written by Thomas Baier available on CRAN
(@uref{http://cran.r-project.org/other-software.html}) which works with
@file{Rproxy.dll} (in the R distribution) and @file{R.dll} to support
transfer of data to and from R and remote execution of R commands, as
well as embedding of an R graphics window.  An R-Excel interface making
<<<<<<< HEAD
use of the DCOM server is included in the distribution.
=======
use of the (D)COM server is included in the distribution.

Thomas Baier also has a package @code{rcom} available on CRAN (in the
usual way for a package) to provide COM client and server functionality
from within R.
>>>>>>> 9ef8af42

Another (D)COM server is available from @uref{http://www.omegahat.org/},
which allows R objects to be exported as COM values.  That site also
has packages @code{RDCOMClient} and @code{SWinTypeLibs} which allow R
to act as a (D)COM client.


@node The Internet download functions fail., Entering certain characters crashes Rgui., Does R support automation?, Installation and Usage
@section The Internet download functions fail.

for example @code{update.packages()} and the menu items on the Packages menu.

We have had several reports of this, although they do work for us on
@emph{all} of our machines.  There are two known possible fixes.

(a) Use the alternative @file{internet2.dll} by starting R with the flag
@option{--internet2} (@pxref{How do I install R for Windows?}) which uses
the Internet Explorer internals (and so needs Internet Explorer 4 or
later installed).  Note that this does not work with proxies that need
authentication.

(b) A proxy needs to be set up: see @code{?download.file}.  Here are two
versions of an example (a real one, but from a machine that is only
available locally) of a command-line in a short cut:

@example
"path_to_R\bin\Rgui.exe" http_proxy=http://user:pass@@gannet:80/

"path_to_R\bin\Rgui.exe" http_proxy=http://gannet/ http_proxy_user=ask
@end example

@noindent
The second version will prompt the user for the proxy username and
password when HTTP downloads are first used.


@node Entering certain characters crashes Rgui., What does 'DLL attempted to change FPU control word' mean?, The Internet download functions fail., Installation and Usage
@section Entering certain characters crashes Rgui.

This used to happen occasionally, and all the occurrences we have solved
have been traced to faulty versions of @samp{msvcrt.dll}.  We have
installed a workaround that seems to avoid this.  A few other people
have discovered this was caused by desktop switcher and keyboard macro
programs, for example `Macro Magic' and `JS Pager'.

If it still happens, try extracting the @samp{msvcrt.dll} to be found in
the self-extracting archive
@uref{ftp://ftp.microsoft.com/softlib/mslfiles/msvcrt.exe} and put it in
<<<<<<< HEAD
the @code{@RWVER@\bin} directory.  Removing @samp{msvcrt.dll} from that
directory reverts to the standard behaviour.  It seems that on some
versions of Windows (but not 2000/XP) you also need to put the
@code{@RWVER@\bin} directory early in your path.
=======
the @file{@RWVER@\bin} directory.  Removing @samp{msvcrt.dll} from that
directory reverts to the standard behaviour.  It seems that on some
versions of Windows (but not 2000/XP/2003) you also need to put the
@file{@RWVER@\bin} directory early in your path.
>>>>>>> 9ef8af42

This fix has solved other problems too, for example incorrect results in
the date-time functions.  However, you are probably better off
re-installing Windows.

@node What does 'DLL attempted to change FPU control word' mean?, Other strange crashes., Entering certain characters crashes Rgui., Installation and Usage
@section What does 'DLL attempted to change FPU control word' mean?

This is a @emph{warning} which indicates that R has taken action to
correct the action of some (non-R) DLL which has just been loaded and
has changed the floating point control word (in its initialization code)
to a setting incompatible with that needed for R.  This is not good
practice on the part of the DLL, and often indicates that it needs to be
updated.  (It was common with DLLs compiled in early versions of Visual C++.)

Unfortunately, because DLLs may load other DLLs it is not possible for R
to track which DLL caused the problem.

See also @code{?dyn.load)}.

@node Other strange crashes., Why does R never use more than 50% of my CPU?, What does 'DLL attempted to change FPU control word' mean?, Installation and Usage
@section Other strange crashes.

Some users have found that @code{Rgui.exe} fails to start, exiting with
a ``Floating-point invalid operation'' or other low level error.  This
error may also happen in the middle of a session.  In some cases where
we have tracked this down, it was due to bugs in the video driver on the
system in question: it makes changes to the floating point control word
which are incompatible with R.  (Good practice would restore the control
word to the state it was in when the driver code was called, and R
tries hard to correct this before running its own code.)  For example,
one user reported that the virtual screen manager JSP2 caused this
crash.

These errors are essentially impossible for us to fix or work around
beyond the measures already taken (which were increased in R 2.3.0).
The only solution we know of is for the user to replace the buggy system
component that is causing the error.


@node Why does R never use more than 50% of my CPU?,  , Other strange crashes., Installation and Usage
@section Why does R never use more than 50% of my CPU?

This is a misreading of Windows' confusing Task Manager.  R's
computation is single-threaded, and so it cannot use more than one CPU.
What the task manager shows is not the usage in CPUs (as better written
utilities do) but the usage as a percentage of the apparent total number
of CPUs.  We say `apparent' as it treats so-called `hyperthreaded' CPUs
as two CPUs even though there is only one physical CPU: dual-core CPUs
will also show as two CPUs (which they genuinely are).

Many benchmarks show hyperthreading reduces the overall workload, so you
may want to experiment with disabling it.

@newchap{}
@node Languages and Internationalization, Packages, Installation and Usage, Top
@chapter Languages and Internationalization

@menu
* The installer does not offer my language::  
* I want R in English!::        
* I want to run R in Chinese/Japanese/Korean::  
* I selected English for installation but R runs in Chinese::  
* I would like to be able to use Japanese fonts::  
* I don't see characters with accents at the R console::  
* The dialog buttons are not translated::  
@end menu

@node The installer does not offer my language, I want R in English!, Languages and Internationalization, Languages and Internationalization
@section The installer does not offer my language.

Two things may be happening.  First, only languages which can be
displayed using the current codepage are offered so you cannot install
in Japanese unless running Windows in Japanese.

Second, only a limited range of languages is supported (but still wider
than those for which R has translations), currently
Brazilian Portuguese,
Catalan,
both Simplified and Traditional Chinese,
Czech,
Danish,
Dutch,
Finnish,
French,
German,
Hungarian,
Italian,
Japanese,
Korean,
Norwegian,
Polish,
Portuguese,
Russian,
Slovenian
and Spanish (Spain).

@node I want R in English!, I want to run R in Chinese/Japanese/Korean, The installer does not offer my language, Languages and Internationalization
@section I want R in English (and not in French/Chinese/...)!

The default behaviour of R is to try to run in the language you run
Windows in.  Apparently some users want Windows in their native language,
but not R.  To do so, set @code{LANGUAGE=en} as discussed in Q2.2 and
Q2.15, or in the @file{Rconsole} file.

@node I want to run R in Chinese/Japanese/Korean, I selected English for installation but R runs in Chinese, I want R in English!, Languages and Internationalization
@section I want to run R in Chinese/Japanese/Korean.

All recent Windows versions of R support `East Asian' languages
(with a suitable version of Windows -- e.g. Western installations of
Windows XP do not by default have such support).

Both @command{Rterm.exe} and @command{RGui.exe} support single- and
double-width characters.  It will be necessary to select suitable fonts
in files @file{Rconsole} and @file{Rdevga} (see @code{?Rconsole} or the
comments in the files: the system versions are in the @file{etc}
folder); in the latter you can replace @code{Arial} by @code{Arial
Unicode MS}, and we tried @code{FixedSys} and @code{MS Mincho} in
@file{Rconsole}.  (Note that @file{Rdevga} only applies to Windows
graphics devices and not, say, to @code{pdf}.)

You do need to ensure that R is running in a suitable locale: use
@code{Sys.getlocale()} to find out.  (CJK users may be used to their
language characters always being available, which is the case for
so-called `Unicode' Windows applications.  However, R has to run on
Windows 9x and is not therefore `Unicode'.)  You can find suitable
locale names from
@uref{http://msdn.microsoft.com/library/default.asp?url=/library/en-us/vccore98/html/_crt_language_and_country_strings.asp}:
beware that @code{"Chinese"} is Traditional Chinese (code page 950,
Big5) and @code{"chs"} is needed for Simplified Chinese (code page 936,
GB2312).  Note that this can be rather tricky: on Windows XP there are
several places to select the language under the `Regional and Language
Options' part of the control panel, and the appropriate language has to
be set under @emph{both} the `Regional Options' and `Advanced' tabs.

When using @command{Rterm} the window in which it is run has to be set up
to use a suitable font and a suitable codepage (which for the Windows
Cmd shell can be done by @command{chcp}).

@node I selected English for installation but R runs in Chinese, I would like to be able to use Japanese fonts, I want to run R in Chinese/Japanese/Korean, Languages and Internationalization
@section I selected English for installation but R runs in Chinese.

Precisely, you selected English @strong{for installation}!  The language
of the installer has nothing to do with the language used to run R: this
is completely standard Windows practice (and necessary as different
users of the computer may use different languages).

The language R uses for menus and messages is determined by the
@emph{locale}: please read the appropriate manual (the @emph{R
Installation and Administration Manual}) for the details.  You can
ensure that R uses English messages by appending @code{LANGUAGE=en} to
the shortcut you use to start R, or setting it in the @file{Rconsole} file.

@node I would like to be able to use Japanese fonts, I don't see characters with accents at the R console, I selected English for installation but R runs in Chinese, Languages and Internationalization
@section I would like to be able to use Japanese fonts.

for example, in the console and to annotate graphs.  Similar comments
apply to any non-Western European language.

This is possible by setting suitable fonts in the @file{Rconsole} and
@file{Rdevga} configuration files (see Q3.2 and the next Q).  You can
specify additional fonts in @file{Rdevga}, and use them by

@example
par(font=, font.lab=, font.main=, font.sub=)
@end example

Nineteen fonts are specified (as 1 to 19) by default: you can add to these
(up to 13 more) or replace them.  Also, you can make use of font
families in a way similar to other graphics devices: see the examples
for @code{windowsFonts}.

In addition, the Hershey vector fonts (see @code{?Hershey},
@code{?Japanese} and @code{demo(Japanese)}) can be used on any graphics
device to display Japanese characters.

To use non-Latin-1 characters in the @code{postscript} graphics device,
see its help page (which also applies to @code{pdf}).

@node I don't see characters with accents at the R console, The dialog buttons are not translated, I would like to be able to use Japanese fonts, Languages and Internationalization
@section I don't see characters with accents at the R console, for example in ?text.

You need to specify a font in @file{Rconsole} (see Q3.5) that supports
the encoding in use, in Western European languages Latin-1.  The default
font, @code{Courier New}, does on our systems, as does @code{FixedSys}.
This may be a problem in other locales, especially for non-Western
European languages.

Support for these characters within @command{Rterm} depends on the
environment (the terminal window and shell, including locale settings)
within which it is run as well as the font used by the terminal window.

If you are using a non-Latin-1 language, you do need to ensure that the
fonts you selected support the language.  For example, it was found by
one Czech user (under Windows 98) that he had to select @code{Times New
Roman CE} or @code{Courier} (not @code{Courier New}) to get certain
Czech characters displayed correctly.

@node The dialog buttons are not translated,  , I don't see characters with accents at the R console, Languages and Internationalization
@section The dialog buttons are not translated.

In most cases they actually are, but by Windows.  Setting the locale or
the @code{LANGUAGE} environment variable does not change the Windows
setting of its `UI language'.  Under (international) Windows XP there
are three tabs on the @emph{Regional and Language Options} applet in the
Control Panel.  The first tab controls the locale, the second the UI and
the third the fonts used for `non-Unicode' programs (but apparently also
for Unicode ones in many cases): see Q3.3.

If you have Windows running completely in say French or Chinese these
settings are likely to be consistent.  However, if you try to run
Windows in one language and R in another, you may find the way Windows
handles internationalization slightly odd.  For further details see
@uref{http://msdn.microsoft.com/library/default.asp?url=/library/en-us/intl/nls_0ddl.asp}

@newchap{}
@node Packages, Windows Features, Languages and Internationalization, Top
@chapter Packages


@menu
* Can I install packages into libraries in this version?::  
* I don't have permission to write to the @RWVER@\library directory::  
* The packages I installed do not appear in the HTML help system::  
* My functions are not found by the HTML help search system.::  
* Loading a package fails.::    
* Package TclTk does not work.::  
* Hyperlinks in HTML do not work.::  
* update.packages() fails::     
* How do I add to the list of repositories?::  
@end menu


@node Can I install packages into libraries in this version?, I don't have permission to write to the @RWVER@\library directory, Packages, Packages
@section Can I install packages into libraries in this version?

Yes, but you will need a lot of tools to do so, unless the author or the
maintainers of the @file{bin/windows/contrib} section on CRAN have been
kind enough to provide a pre-compiled version for Windows as a
@code{.zip} file.

You can install pre-compiled packages either from CRAN or from a local
@code{.zip} file by using @code{install.packages}: see its help page.
There are menu items on the @code{Packages} menu to provide a
point-and-click interface to package installation.  The packages for
each minor (2.x) version will be stored in a separate area, so for R
<<<<<<< HEAD
2.0.? the files are in @code{bin/windows/contrib/2.0}.  You can try
those compiled for earlier versions, at your own risk.
=======
2.4.? the files are in @file{bin/windows/contrib/2.4}.  You can try
those compiled for earlier versions (but not before 2.0.0), at your own
risk.
>>>>>>> 9ef8af42

Note that the pre-compiled versions on CRAN are unsupported: see
@uref{http://cran.r-project.org/bin/windows/contrib/ReadMe}, which also
gives the locations of a few other pre-compiled packages.

If there is not a pre-compiled version or that is not up-to-date or you
prefer compiling from source, read the `R Installation and
Administration' manual section on `Add-on Packages'.  You need to make
sure you installed the necessary files, and you will need to collect and
install several tools: you can download them via the portal at
@uref{http://www.murdoch-sutherland.com/Rtools/}.  Once you have done
so, just run @command{R CMD INSTALL pkgname}.  To check the package
(including running all the examples on its help pages and in its test
suite, if any) use @command{R CMD check pkgname}: see the @emph{`Writing R
Extensions'} manual.

Note that this is rather tricky; please do ensure that you have followed
the instructions @strong{exactly}.  At least 90% of the questions asked
are because people have not done so.


@node I don't have permission to write to the @RWVER@\library directory, The packages I installed do not appear in the HTML help system, Can I install packages into libraries in this version?, Packages
@section I don't have permission to write to the @file{@RWVER@\library} directory.

You can install packages anywhere and use the environment variable
@env{R_LIBS} (@pxref{How do I set environment variables?}) to point to
the library location(s).

Suppose your packages are installed in @file{p:\myRlib}.  Then you can
EITHER

@example
set the environment variable R_LIBS to p:\myRlib before starting R
@end example

OR use a package by, e.g.

@example
library(mypkg, lib.loc="p:/myRlib")
@end example



@node The packages I installed do not appear in the HTML help system, My functions are not found by the HTML help search system., I don't have permission to write to the @RWVER@\library directory, Packages
@section The packages I installed do not appear in the HTML help system.

To update the HTML indices after you have installed a pre-compiled
package, run at the R prompt.

@example
> link.html.help()
@end example

This is done automatically when installing from the Packages menu or
by @code{install.packages()}, and when @code{help.start} is run,
@emph{provided} you have write permission in @file{@RWVER@}.  If you do not
have sufficient permission, you will get warnings and the packages you
install will not appear in the list of packages or the search system.


@node My functions are not found by the HTML help search system., Loading a package fails., The packages I installed do not appear in the HTML help system, Packages
@section My functions are not found by the HTML help search system.

The following conditions need to hold for functions in a package you installed.

@itemize @bullet
@item the package contains a @file{CONTENTS} file in its top-level directory.
@item you updated the indices as described in the answer to Q4.3 after
installing the package.
@end itemize

@noindent
If those hold, this works for us.  Note that if you were unable to
update the indices (for which you need write permission in the
@file{@RWVER@} directory), only the functions in packages installed in
the main library will be found.

If the help search system does not work @emph{at all}, this probably
indicates that Java support is either not installed or not enabled in
your browser.  The search page contains a link to the appropriate
section in the @emph{R Installation and Administration} manual.


@node Loading a package fails., Package TclTk does not work., My functions are not found by the HTML help search system., Packages
@section Loading a package fails.

Is the package compiled for this version of R?   Many of the packages
need to be compiled for a fairly recent version.

You can tell the version the package was compiled for by looking at the
<<<<<<< HEAD
@code{Built:} line in its @file{DESCRIPTION} file or at the
@code{Version} tab of its DLL in the @file{libs} directory.
(Right-click on the DLL in Windows Explorer and select @code{Version}
tab of the @code{Properties}, or use the @code{DLL.version} function
=======
@samp{Built:} line in its @file{DESCRIPTION} file or at the
@samp{Version} tab of its DLL in the @file{libs} directory.
(Right-click on the DLL in Windows Explorer and select @samp{Version}
tab of the @samp{Properties}, or use the @code{DLL.version} function
>>>>>>> 9ef8af42
inside R.)


@node Package TclTk does not work., Hyperlinks in HTML do not work., Loading a package fails., Packages
@section Package TclTk does not work.

For package @code{tcltk} to work (try @code{demo(tkdensity)} or
@code{demo(tkttest)} after @code{library(tcltk)}) you need to have Tcl
installed.  This is an optional part of the installation although it is
selected by default.  If the message is
@example
Tcl/Tk support files were not installed
@end example
the optional files were not installed, and you need to go back to the
installer and install them.

Alternatively, if you have the environment variable @env{MY_TCLTK} set
to a non-empty value, it is assumed that you want to use a different
Tcl/Tk 8.4.x installation, and that this is set up correctly (with the
DLLs in your path and @env{TCL_LIBRARY} set).  In that case you do not
need the Tcl/Tk support files installed (but they can be).  Note that
you do need 8.4.x and not 8.3.x.  (If you build R from the sources
yourself you can configure it to use 8.3.x.)


@node  Hyperlinks in HTML do not work., update.packages() fails, Package TclTk does not work., Packages
@section Hyperlinks in HTML sometimes do not work.

They may well not work between packages installed in different
libraries.  This is solved under Unix using symbolic links which Windows
does not implement.

With HTML, @code{help.start()} fixes up links to the most of the
standard packages if it has write permission in the main library tree.
Not even these work for Compiled HTML help.

Currently links to the @code{base}, @code{datasets}, @code{utils},
@code{grDevices}, @code{graphics}, @code{methods} and @code{stats}
packages are fixed.


@node update.packages() fails, How do I add to the list of repositories?, Hyperlinks in HTML do not work., Packages
@section @code{update.packages()} fails.

You may not be able to update a package which is in use: Windows `locks'
the package's DLL when it is loaded.  So use @code{update.packages()}
(or the menu equivalent) in a new session.

If you put @code{library(foo)} in your @file{.Rprofile} you will need to
start R with @option{--vanilla} to be able to update package @code{foo}.
If you set @env{R_DEFAULT_PACKAGES} to include @code{foo}, you will
need to unset it temporarily.

It has been reported that some other software has interfered with the
installation process by preventing the renaming of temporary files,
@emph{Google Desktop} being a known example.


@node How do I add to the list of repositories?,  , update.packages() fails, Packages
@section How do I add to the list of repositories?

as shown in the @code{Select repositories...} item on the
@code{Packages} menu?

This reads from the tab-delimited file @file{R_HOME/etc/repositories},
which you can edit, or put a modified copy at @file{.R/repositories}
in your HOME directory (@pxref{What are HOME and working directories?}).

@newchap{}
@node Windows Features, Workspaces, Packages, Top
@chapter Windows Features

@menu
* What should I expect to behave differently from the Unix version::  
* I hear about some nifty features.::  
* Circles appear as ovals on screen::  
* How do I move focus to a graphics window or the console?::  
@end menu


@node  What should I expect to behave differently from the Unix version, I hear about some nifty features., Windows Features, Windows Features
@section  What should I expect to behave differently from the Unix version of R?

@itemize @bullet
@item R commands can be interrupted by @key{Esc} in @command{Rgui.exe}
and @key{Ctrl-break} or @key{Ctrl-C} in @command{Rterm.exe}:
@key{Ctrl-C} is used for copying in the GUI version.

@item Command-line editing is always available, but is simpler than the
readline-based editing on Unix.  For @command{Rgui.exe}, the menu item `Help |
Console' will give details.  For @command{Rterm.exe} see file
@file{README.rterm}.

@item Using @code{help.start()} does not automatically send help
requests to the browser: use @code{options(htmlhelp=TRUE)} to turn this on.

@item The HTML help system has limitations in supporting cross-library links.

@item Paths to files (e.g. in @code{source()}) can be specified with
either "/" or "\\".

@item @code{system()} is slightly different: see its help page and that
of @code{shell()}.
@end itemize


@node I hear about some nifty features., Circles appear as ovals on screen, What should I expect to behave differently from the Unix version, Windows Features
@section I hear about some nifty features: please tell me about them!

You have read the file @file{README.@RWVER@}? There are file menus on
the R console, pager and graphics windows.  You can source and save from
those menus, and copy the graphics to @code{png}, @code{jpeg},
@code{bmp}, @code{postscript}, @code{PDF} or @code{metafile}.  There are
right-click menus giving shortcuts to menu items, and optionally
toolbars with buttons giving shortcuts to frequent operations.

If you resize the R console the @code{options(width=)} is automatically
set to the console width (unless disabled in the configuration file).

The graphics has a history mechanism.  As @file{README.@RWVER@} says:

@quotation
`The History menu allows the recording of plots.  When plots have been
recorded they can be reviewed by @key{PgUp} and @key{PgDn}, saved and
replaced.  Recording can be turned on automatically (the Recording item
on the list) or individual plots can be added (Add or the @key{INS}
key).  The whole plot history can be saved to or retrieved from an R
variable in the global environment.
  The format of recorded plots may change between R versions.
  Recorded plots should @strong{not} be used as a permanent
  storage format for R plots.

There is only one graphics history shared by all the windows devices.'
@end quotation

@noindent
The R console and graphics windows have configuration files stored in
the @file{RHOME\etc} directory called @file{Rconsole} and @file{Rdevga};
you can keep personal copies in your @file{HOME} directory.  They contain
comments which should suffice for you to edit them to your
preferences.  For more details see @code{?Rconsole}.
There is a GUI preferences editor invoked from the @code{Edit} menu which
can be used to edit the file @file{Rconsole}.


@node Circles appear as ovals on screen, How do I move focus to a graphics window or the console?, I hear about some nifty features., Windows Features
@section Circles appear as ovals on screen.

The graphics system asks Windows for the number of pixels per inch in
the X and Y directions, and uses that to size graphics (which in R are
in units of inches).  Sometimes the answer is a complete invention, and
in any case Windows will not know exactly how the horizontal and
vertical size have been set on a CRT.  You can specify correct values
either in the call to @code{windows} or as options: see @code{?windows}.
(Typically these are of the order of 100.)

On one of our systems, the screen height was reported as 240mm, and the
width as 300mm in 1280 x 1024 mode and 320mm in 1280 x 960 and 1600 x 1200
modes.  In fact it is a 21" monitor and 400mm x 300mm!

@node How do I move focus to a graphics window or the console?,  , Circles appear as ovals on screen, Windows Features
@section How do I move focus to a graphics window or the console?

You may want to do this from within a function, for example when calling
@samp{identify} or @samp{readline}.  Use the function
@samp{bringToTop()}.  With its default argument it brings the active
graphics window to the top and gives it focus.  With argument @samp{-1}
it brings the console to the top and gives it focus.

This works for @command{Rgui.exe} in MDI and SDI modes, and can be used for
graphics windows from @command{Rterm.exe} (although Windows may not always
act on it).

@newchap{}
@node Workspaces, The R Console, Windows Features, Top
@chapter Workspaces


@menu
* My workspace gets saved in a strange place.  How do I stop this?::  
* How do I store my workspace in a different place?::  
* Can I load workspaces saved under Unix/GNU-Linux or MacOS?::  
@end menu


@node My workspace gets saved in a strange place.  How do I stop this?, How do I store my workspace in a different place?, Workspaces, Workspaces
@section My workspace gets saved in a strange place: how do I stop this?

Have you changed the working directory?: see Q6.2.


@node How do I store my workspace in a different place?, Can I load workspaces saved under Unix/GNU-Linux or MacOS?, My workspace gets saved in a strange place.  How do I stop this?, Workspaces
@section How do I store my workspace in a different place?

Use the `File | Change Dir...' menu item to select a new working
directory: this defaults to the last directory you loaded a file
from.  The workspace is saved in the working directory.  You can also
save a snapshot of the workspace from the `Save Workspace...' menu item.

From the command line you can change the working directory by the
function @code{setwd}: see its help page.


@node Can I load workspaces saved under Unix/GNU-Linux or MacOS?,  , How do I store my workspace in a different place?, Workspaces
@section Can I load workspaces saved under Unix/GNU-Linux or MacOS?

Yes.  All ports of R use the same format for workspaces, so they are
interchangeable (for the same 2.x.? version of R, at least).


@newchap{}
@node The R Console, Building from Source, Workspaces, Top
@chapter The R Console


@menu
* The output to the console seems to be delayed::  
* Long lines seem to be truncated.::  
@end menu




@node The output to the console seems to be delayed, Long lines seem to be truncated., The R Console, The R Console
@section When using Rgui the output to the console seems to be delayed.

This is deliberate: the console output is buffered and re-written in
chunks to be faster and less distracting.  You can turn buffering off or
on from the `Misc' menu or the right-click menu: @key{Ctrl-W} toggles
the setting.

If you are sourcing R code or writing from a function, there is another
option.  A call to the R function @code{flush.console()} will write out
the buffer and so update the console.


@node Long lines seem to be truncated.,  , The output to the console seems to be delayed, The R Console
@section Long lines in the console or pager are truncated.

They only @strong{seem} to be truncated: that $ at the end indicates you
can scroll the window to see the rest of the line.  Use the horizontal
scrollbar or the @key{CTRL + left/right arrow} keys to scroll
horizontally. (The @key{left/right arrow} keys work in the pager too.)



@newchap{}
@node Building from Source,  , The R Console, Top
@chapter Building from Source

@menu
* How can I compile R from source?::  
* Can I use a fast BLAS?::      
* How do I include compiled C code?::  
* How do I debug code that I have compiled and dyn.load-ed?::  
* How do I include C++ code?::  
* The output from my C code disappears.::  
* The output from my Fortran code disappears.::  
* The console freezes when my compiled code is running::  
@end menu


@node How can I compile R from source?, Can I use a fast BLAS?, Building from Source, Building from Source
@section How can I compile R from source?

See the `R Installation and Administration' manual.

Note that building under Windows 64 is not supported as no suitable
non-commercial compiler is yet available.  There is a glimmer of hope
that this will change in the not too far distance future: see
@url{http://sourceforge.net/mailarchive/forum.php?thread_id=30624855&forum_id=5119}.
You are of course welcome to try a commercial compiler, but we will not
be distributing a port for which users cannot easily add packages.

@node Can I use a fast BLAS?, How do I include compiled C code?, How can I compile R from source?, Building from Source
@section  Can I use a fast BLAS?

Fast BLAS (Basic Linear Algebra Subprograms,
@uref{http://www.netlib.org/blas/faq.html}) routines are used to speed
up numerical linear algebra.  There is support in the R sources for the
`tuned' BLAS called ATLAS (@uref{http://math-atlas.sourceforge.net}).
The savings can be appreciable: on a 2.6GHz P4 and a 1000 x 1000 matrix
@code{svd} took 16.2 sec with the standard BLAS and 7.8 sec with ATLAS.
Because ATLAS is tuned to a particular chip we can't use it generally:
the optimal routines for a P4 or an Athlon XP are quite different and
neither will run at all on a PII.

BLAS support is supplied by the single DLL @file{R_HOME\bin\Rblas.dll},
and you can add a fast BLAS just by replacing that.  Replacements for
some of the more common chips are available on CRAN in directory
@file{bin/windows/contrib/ATLAS}.  See the  @emph{R
Installation and Administration Manual} for how to build an ATLAS
@file{Rblas.dll} tuned to your system using the R sources.

An alternative for those building from sources is to use AMD's Core Math
Library (ACML) @url{http://www.amd.com/acml} (see the @emph{R
Installation and Administration Manual} for details).  This does seem to
run on a wide range of CPUs at speeds comparable to ATLAS, but the
license conditions mean we cannot redistribute it.


@node  How do I include compiled C code?, How do I debug code that I have compiled and dyn.load-ed?, Can I use a fast BLAS?, Building from Source
@section How do I include compiled C code?

We strongly encourage you to do this @emph{via} building an R package:
see the @emph{`Writing R Extensions'} manual.  In any event you should
install the parts of the R system for building R packages (installed by
default), and get and install the tools (including Perl) and compilers
mentioned in the @emph{`R Installation and Administration'} manual.
Then you can use
@example
...\bin\R CMD SHLIB foo.c bar.f
@end example
@noindent
to make @file{foo.dll}.  Use @command{...\bin\R CMD SHLIB --help} for
further options, or see @code{?SHLIB}.

If you want to use Visual C++, Borland C++ or other compilers, see the
appropriate section in @file{README.packages}.



@node How do I debug code that I have compiled and dyn.load-ed?, How do I include C++ code?, How do I include compiled C code?, Building from Source
@section How do I debug code that I have compiled and dyn.load-ed?

You will need a suitable version of @command{gdb}: we normally use that
from the Cygwin distribution.  Debugging under Windows is often a
fraught process, and sometimes does not work at all.  If all you need is
a @emph{just-in-time} debugger to catch crashes, consider
@code{Dr. Mingw} from the @code{mingw-utils} bundle on
@uref{http://www.mingw.org} (see also
@uref{http://jrfonseca.dyndns.org/projects/gnu-win32/software/drmingw/}).
That will be able to pinpoint the error, most effectively if you build a
version of R with debugging information as described below.

First, build a version of the R system with debugging information by

@example
make clean
make DEBUG=T
@end example

<<<<<<< HEAD
=======
@noindent
>>>>>>> 9ef8af42
and make a debug version of your package by either

@example
make pkgclean-mypkg
make DEBUG=T pkg-mypkg
@end example

@noindent
or

<<<<<<< HEAD
or

=======
>>>>>>> 9ef8af42
@example
Rcmd install -c mypkg
set DEBUG=T
Rcmd install mypkg
@end example
<<<<<<< HEAD
@noindent

=======

@noindent
>>>>>>> 9ef8af42
Then you can debug by

@example
gdb /path/to/@RWVER@/bin/Rgui.exe
@end example

@noindent
However, note

@itemize @bullet
@item
@command{gdb} will only be able to find the source code if we run in the
location where the source was compiled (@file{@RWVER@/src/gnuwin32} for
the main system, @file{@RWVER@/src/library/mypkg/src} for a package),
unless told otherwise by the @command{directory} command.  It is most
convenient to set a list of code locations via @command{directory} commands
in the file @file{.gdbinit} in the directory from which @command{gdb} is
run.

@item
It is only possible to set breakpoints in a DLL after the DLL has
been loaded.  So a way to examine the function @code{tukeyline} in
package @code{stats} might be

@example
     gdb ../../../../bin/Rgui.exe
     (gdb) break WinMain
     (gdb) run
     [ stops with R.dll loaded ]
     (gdb) break R_ReadConsole
     (gdb) continue
     [ stops with console running ]
     (gdb) continue
     Rconsole> library(stats)
     (gdb) break tukeyline
     (gdb) clear R_ReadConsole
     (gdb) continue
     Rconsole> example(line)
     ...
@end example
@noindent

Alternatively, in Rgui you can use the `Misc|Break to debugger' menu item
after your DLL is loaded.  The C function call @code{breaktodebugger()} 
will do the same thing.

<<<<<<< HEAD
=======
@noindent
Alternatively, in Rgui you can use the `Misc|Break to debugger' menu item
after your DLL is loaded.  The C function call @code{breaktodebugger()}
will do the same thing.

>>>>>>> 9ef8af42
@item
Fortran symbols need an underline appended.

@item
Windows has little support for signals, so the Unix idea of running a
program under a debugger and sending it a signal to interrupt it and
drop control back to the debugger does not work with a @code{mingw}
version of @command{gdb}.  It does often work with the @code{cygwin} version.

@item
Other debuggers than @command{gdb} can be used.  We have successfully
used the @command{insight} front-end to @command{gdb} (see
@uref{http://sources.redhat.com/insight/}: there is a @code{mingw} port
on their site), and Borland's debugger with a DLL compiled in a Borland
compiler.

@item
Other debuggers than @code{gdb} can be used.  We have successfully
used the @code{insight} front-end to @code{gdb} (see 
@uref{http://sources.redhat.com/insight/}), and Borland's debugger
with a DLL compiled in a Borland compiler.

@end itemize

See
@uref{http://www.stats.uwo.ca/faculty/murdoch/software/debuggingR/gdb.shtml}
for some further details.


@node  How do I include C++ code?, The output from my C code disappears., How do I debug code that I have compiled and dyn.load-ed?, Building from Source
@section  How do I include C++ code?

You need to do two things:

(a) Write a wrapper to export the symbols you want to call from R as
 @code{extern "C"}.

(b) Include the C++ libraries in the link to make the DLL.  Suppose
@file{X.cc} contains your C++ code, and @file{X_main.cc} is the wrapper,
as in the example in @emph{`Writing R Extensions'}.  Then build the DLL by
(@command{gcc})

@example
...\bin\R CMD SHLIB X.cc X_main.cc
@end example

@noindent
or (VC++, which requires extension @code{.cpp})

@example
cl /MT /c X.cpp X_main.cpp
link /dll /out:X.dll /export:X_main X.obj X_main.obj
@end example

@noindent
or (Borland C++, which also requires extension @code{.cpp})

@example
bcc32 -u- -WDE X.cpp X_main.cpp
@end example

@noindent
and call the entry point(s) in @code{X_R}, such as @code{X_main}.
Construction of static variables will occur when the DLL is loaded, and
destruction when the DLL is unloaded, usually when R terminates.

Note that you will not see the messages from this example in the GUI
console: see the next section.

This example used to be in package @file{cxx_0.0-x.tar.gz} in the
@file{src/contrib/Devel} section on CRAN, and could be compiled as a
package in the usual way on Windows.


@node  The output from my C code disappears., The output from my Fortran code disappears., How do I include C++ code?, Building from Source
@section  The output from my C code disappears.  Why?

The @command{Rgui.exe} console is a Windows application: writing to
@code{stdout} or @code{stderr} will not produce output in the
console.  (This will work with @command{Rterm.exe}.)  Use @code{Rprintf} or
@code{REprintf} instead.  These are declared in header file
@file{R_ext/PrtUtil.h}.

Note that output from the console is delayed (@pxref{The output to the
console seems to be delayed}), so that you will not normally see any
output before returning to the R prompt.


@node  The output from my Fortran code disappears., The console freezes when my compiled code is running, The output from my C code disappears., Building from Source
@section  The output from my Fortran code disappears.  Why?

Writing to Fortran output writes to a file, not the @command{Rgui} console.
Use one of the subroutines @code{dblepr}, @code{intpr} or @code{realpr}
documented in the @emph{`Writing R Extensions'} manual.

Note that output from the console is delayed (@pxref{The output to the
console seems to be delayed}), so that you will not normally see any
output before returning to the R prompt even when using the @code{xxxpr}
subroutines.


@node  The console freezes when my compiled code is running,  , The output from my Fortran code disappears., Building from Source
@section The console freezes when my compiled code is running.

The console, pagers and graphics window all run in the same thread
as the R engine.  To allow the console etc to respond to Windows events,
call @code{R_ProcessEvents()} periodically from your compiled code.
If you want output to be updated on the console, call
@code{R_FlushConsole()} and then @code{R_ProcessEvents()}.

@set LASTEDIT 2006 April 03
@ifhtml
@html
<hr WIDTH="100%">
<address>
<<<<<<< HEAD
Last edited 2004 June 18 by Professor B. D. Ripley
<code><a href="mailto:ripley@@stats.ox.ac.uk">ripley@@stats.ox.ac.uk</a></code>
=======
Last edited @value{LASTEDIT}: comments to
<code><a href="mailto:Rwindows@@R-project.org">Rwindows@@r-project.org</a></code>
>>>>>>> 9ef8af42
</address>
@end html
@end ifhtml
@ifinfo
@sp 2
<<<<<<< HEAD
Last edited 2004 June 18 by Professor B. D. Ripley <ripley@@stats.ox.ac.uk>
=======
Last edited @value{LASTEDIT}: comments to <Rwindows@@r-project.org>
>>>>>>> 9ef8af42
@end ifinfo

@bye

@c Local Variables: ***
@c mode: TeXinfo ***
@c End: ***<|MERGE_RESOLUTION|>--- conflicted
+++ resolved
@@ -81,13 +81,7 @@
 @end display
 
 The information here applies only to recent versions of R for Windows,
-<<<<<<< HEAD
-(@code{2.0.0} or later); the current version is often called something like
-@code{@value{VERSION}} (although not officially).
-
-=======
 (@samp{2.3.0} or later).
->>>>>>> 9ef8af42
 
 
 @newchap{}
@@ -140,16 +134,11 @@
 @node How do I install R for Windows?, How do I check an installation?, Where can I find the latest version?, Installation and Usage
 @section How do I install R for Windows?
 
-<<<<<<< HEAD
-1) @code{@RWVER@.exe} is about 21Mb.  This contains all the components
-and allows as complete as installation as you choose.
-=======
 You need Windows 95 or later.  There is no specific version for Windows
 64, but the standard 32-bit version has been proven to work.  Some
 features only work on an NT-based version of Windows (and some work
 better on such an OS).  We do minimally test releases on Windows 98 and
 occasionally on NT4, but only test thoroughly on XP and later.
->>>>>>> 9ef8af42
 
 Your file system must allow case-honouring long file names (as is likely
 except perhaps for some network-mounted systems).  A full installation
@@ -177,15 +166,9 @@
 want to ensure that menus and messages are in (American) English,
 @code{LANGUAGE=en}.
 
-<<<<<<< HEAD
-You need Windows 95/98/ME/NT4/2000/XP/2003 Server: Windows 3.11+win32s
-will not work.  Your file system must allow long file names (as is
-likely except perhaps for some network-mounted systems).
-=======
 It is also possible to install from an MSI file, which will be of interest
 only for sysadmins.  For how to build an MSI file, see the `R
 Installation and Administration Manual'.
->>>>>>> 9ef8af42
 
 
 @node How do I check an installation?, Can I customize the installation?, How do I install R for Windows?, Installation and Usage
@@ -312,18 +295,9 @@
 Indeed there is.  It is set by the command-line flag
 @option{--max-mem-size} (@pxref{How do I install R for Windows?}) and
 defaults to the smaller of the amount of physical RAM in the machine and
-<<<<<<< HEAD
-1Gb.  It can be set to any amount over 16M. (R will not run in less.)
-Be aware though that Windows has (in most versions) a maximum amount of
-user virtual memory of 2Gb, and parts of this can be reserved by
-processes but not used.  The version of the memory manager used from R
-1.9.0 allocates large objects in their own memory areas and so is better
-able to make use of fragmented virtual memory than that used previously.
-=======
 1.5Gb.  It can be set to any amount between 32Mb and 3Gb.  Be aware though
 that Windows has (in most versions) a maximum amount of user virtual
 memory of 2Gb.
->>>>>>> 9ef8af42
 
 Use @code{?Memory} and @code{?memory.size} for information about memory
 usage.  The limit can be raised by calling @code{memory.limit} within a
@@ -403,11 +377,7 @@
 @node Can I use @RWVER@ with ESS and (X)emacs?, What are HOME and working directories?, Can I use R CMD BATCH?, Installation and Usage
 @section Can I use @RWVER@ with ESS and (X)emacs?
 
-<<<<<<< HEAD
-Yes.  Recent versions of ESS (e.g. 5.2.0) come with support for this
-=======
 Yes.  Recent versions of ESS (e.g. 5.2.x) come with support for this
->>>>>>> 9ef8af42
 version of R, and there is support for interrupting the R process from
 ESS (by @code{C-c C-c}).
 
@@ -506,13 +476,8 @@
 packages for Unix do not bother.  So it is worth trying the alternative
 short name (something like @samp{PROGRA~1}; you can get it as the
 `MS-DOS name' from the Properties of the file on most versions of
-<<<<<<< HEAD
-Windows, and from @code{dir /X} in a @code{Command Prompt} window on
-2000/XP).
-=======
 Windows, and from @command{dir /X} in a @samp{Command Prompt} window on
 2000/XP/2003).
->>>>>>> 9ef8af42
 
 
 @node Does R use the Registry?, Does R support automation?, R can't find my file, Installation and Usage
@@ -558,15 +523,11 @@
 @file{Rproxy.dll} (in the R distribution) and @file{R.dll} to support
 transfer of data to and from R and remote execution of R commands, as
 well as embedding of an R graphics window.  An R-Excel interface making
-<<<<<<< HEAD
-use of the DCOM server is included in the distribution.
-=======
 use of the (D)COM server is included in the distribution.
 
 Thomas Baier also has a package @code{rcom} available on CRAN (in the
 usual way for a package) to provide COM client and server functionality
 from within R.
->>>>>>> 9ef8af42
 
 Another (D)COM server is available from @uref{http://www.omegahat.org/},
 which allows R objects to be exported as COM values.  That site also
@@ -615,17 +576,10 @@
 If it still happens, try extracting the @samp{msvcrt.dll} to be found in
 the self-extracting archive
 @uref{ftp://ftp.microsoft.com/softlib/mslfiles/msvcrt.exe} and put it in
-<<<<<<< HEAD
-the @code{@RWVER@\bin} directory.  Removing @samp{msvcrt.dll} from that
-directory reverts to the standard behaviour.  It seems that on some
-versions of Windows (but not 2000/XP) you also need to put the
-@code{@RWVER@\bin} directory early in your path.
-=======
 the @file{@RWVER@\bin} directory.  Removing @samp{msvcrt.dll} from that
 directory reverts to the standard behaviour.  It seems that on some
 versions of Windows (but not 2000/XP/2003) you also need to put the
 @file{@RWVER@\bin} directory early in your path.
->>>>>>> 9ef8af42
 
 This fix has solved other problems too, for example incorrect results in
 the date-time functions.  However, you are probably better off
@@ -872,14 +826,9 @@
 There are menu items on the @code{Packages} menu to provide a
 point-and-click interface to package installation.  The packages for
 each minor (2.x) version will be stored in a separate area, so for R
-<<<<<<< HEAD
-2.0.? the files are in @code{bin/windows/contrib/2.0}.  You can try
-those compiled for earlier versions, at your own risk.
-=======
 2.4.? the files are in @file{bin/windows/contrib/2.4}.  You can try
 those compiled for earlier versions (but not before 2.0.0), at your own
 risk.
->>>>>>> 9ef8af42
 
 Note that the pre-compiled versions on CRAN are unsupported: see
 @uref{http://cran.r-project.org/bin/windows/contrib/ReadMe}, which also
@@ -970,17 +919,10 @@
 need to be compiled for a fairly recent version.
 
 You can tell the version the package was compiled for by looking at the
-<<<<<<< HEAD
-@code{Built:} line in its @file{DESCRIPTION} file or at the
-@code{Version} tab of its DLL in the @file{libs} directory.
-(Right-click on the DLL in Windows Explorer and select @code{Version}
-tab of the @code{Properties}, or use the @code{DLL.version} function
-=======
 @samp{Built:} line in its @file{DESCRIPTION} file or at the
 @samp{Version} tab of its DLL in the @file{libs} directory.
 (Right-click on the DLL in Windows Explorer and select @samp{Version}
 tab of the @samp{Properties}, or use the @code{DLL.version} function
->>>>>>> 9ef8af42
 inside R.)
 
 
@@ -1323,10 +1265,7 @@
 make DEBUG=T
 @end example
 
-<<<<<<< HEAD
-=======
 @noindent
->>>>>>> 9ef8af42
 and make a debug version of your package by either
 
 @example
@@ -1337,23 +1276,13 @@
 @noindent
 or
 
-<<<<<<< HEAD
-or
-
-=======
->>>>>>> 9ef8af42
 @example
 Rcmd install -c mypkg
 set DEBUG=T
 Rcmd install mypkg
 @end example
-<<<<<<< HEAD
+
 @noindent
-
-=======
-
-@noindent
->>>>>>> 9ef8af42
 Then you can debug by
 
 @example
@@ -1394,20 +1323,12 @@
      Rconsole> example(line)
      ...
 @end example
-@noindent
-
-Alternatively, in Rgui you can use the `Misc|Break to debugger' menu item
-after your DLL is loaded.  The C function call @code{breaktodebugger()} 
-will do the same thing.
-
-<<<<<<< HEAD
-=======
+
 @noindent
 Alternatively, in Rgui you can use the `Misc|Break to debugger' menu item
 after your DLL is loaded.  The C function call @code{breaktodebugger()}
 will do the same thing.
 
->>>>>>> 9ef8af42
 @item
 Fortran symbols need an underline appended.
 
@@ -1424,12 +1345,6 @@
 on their site), and Borland's debugger with a DLL compiled in a Borland
 compiler.
 
-@item
-Other debuggers than @code{gdb} can be used.  We have successfully
-used the @code{insight} front-end to @code{gdb} (see 
-@uref{http://sources.redhat.com/insight/}), and Borland's debugger
-with a DLL compiled in a Borland compiler.
-
 @end itemize
 
 See
@@ -1523,23 +1438,14 @@
 @html
 <hr WIDTH="100%">
 <address>
-<<<<<<< HEAD
-Last edited 2004 June 18 by Professor B. D. Ripley
-<code><a href="mailto:ripley@@stats.ox.ac.uk">ripley@@stats.ox.ac.uk</a></code>
-=======
 Last edited @value{LASTEDIT}: comments to
 <code><a href="mailto:Rwindows@@R-project.org">Rwindows@@r-project.org</a></code>
->>>>>>> 9ef8af42
 </address>
 @end html
 @end ifhtml
 @ifinfo
 @sp 2
-<<<<<<< HEAD
-Last edited 2004 June 18 by Professor B. D. Ripley <ripley@@stats.ox.ac.uk>
-=======
 Last edited @value{LASTEDIT}: comments to <Rwindows@@r-project.org>
->>>>>>> 9ef8af42
 @end ifinfo
 
 @bye
