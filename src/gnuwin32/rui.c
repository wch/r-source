/*
 *  R : A Computer Langage for Statistical Data Analysis
 *  Copyright (C) 1998--2005  Guido Masarotto and Brian Ripley
 *  Copyright (C) 2004--2006  The R Foundation
 *
 *  This program is free software; you can redistribute it and/or modify
 *  it under the terms of the GNU General Public License as published by
 *  the Free Software Foundation; either version 2 of the License, or
 *  (at your option) any later version.
 *
 *  This program is distributed in the hope that it will be useful,
 *  but WITHOUT ANY WARRANTY; without even the implied warranty of
 *  MERCHANTABILITY or FITNESS FOR A PARTICULAR PURPOSE.  See the
 *  GNU General Public License for more details.
 *
 *  You should have received a copy of the GNU General Public License
 *  along with this program; if not, write to the Free Software
 *  Foundation, Inc., 51 Franklin Street, Fifth Floor, Boston, MA 02110-1301  USA
 */

#ifdef HAVE_CONFIG_H
#include <config.h>
#endif
#include "win-nls.h"

#include <Defn.h>

#ifdef Win32
#define USE_MDI 1
#endif
/* R user interface based on GraphApp */
#include "Defn.h"
#undef append /* defined by graphapp/internal.h */
#include <stdio.h>
#undef DEBUG /* needed for mingw-runtime 2.0 */
/* the user menu code looks at the internal structure */
#include "graphapp/internal.h"
#include "graphapp/ga.h"
#ifdef USE_MDI
# include "graphapp/stdimg.h"
#endif
#include "console.h"
#include "rui.h"
#include "preferences.h"
#include <Rversion.h>
#include "getline/getline.h"  /* for gl_load/savehistory */
#include <Startup.h>          /* for SA_DEFAULT */

#define TRACERUI(a)

extern Rboolean UserBreak;

console RConsole = NULL;
#ifdef USE_MDI
int   RguiMDI = RW_MDI | RW_TOOLBAR | RW_STATUSBAR;
int   MDIset = 0;
window RFrame;
rect MDIsize;
#endif
extern int ConsoleAcceptCmd, R_is_running;
extern Rboolean DebugMenuitem;

static menubar RMenuBar;
static popup RConsolePopup;
static menuitem msource, mdisplay, mload, msave, mloadhistory,
    msavehistory, mpaste, mpastecmds, mcopy, mcopypaste, mlazy, mconfig,
    mls, mrm, msearch, mde;
static int lmanintro, lmanref, lmandata, lmanlang, lmanext, lmanint, lmanadmin;
static menu m;
static char cmd[1024];
static HelpMenuItems hmenu;
static PkgMenuItems pmenu;

#include "editor.h"

/* menu callbacks */

/* We need to handle \ in paths which are to be passed to R code.
   Since these can include \\ for network drives, we cannot just use /,
   although we did prior to R 2.4.0.

   MBCS-aware since 2.4.0.
 */
static void double_backslashes(char *s, char *out)
{
    char *p = s;

#ifdef SUPPORT_MBCS
    int i;
    if(mbcslocale) {
	mbstate_t mb_st; int used;
	mbs_init(&mb_st);
	while((used = Mbrtowc(NULL, p, MB_CUR_MAX, &mb_st))) {
	    if(*p == '\\') *out++ = '\\';
	    for(i = 0; i < used; i++) *out++ = *p++;
	}
    } else
#endif
    for (; *p; p++)
	if (*p == '\\') {
	    *out++ = *p;
	    *out++ = *p;
	} else *out++ = *p;
    *out = '\0';
}


void Rconsolecmd(char *cmd)
{
    consolecmd(RConsole, cmd);
}

void closeconsole(control m)  /* can also be called from editor menus */
{
    R_CleanUp(SA_DEFAULT, 0, 1);
}

static void menusource(control m)
{
    char *fn, local[MAX_PATH];

    if (!ConsoleAcceptCmd) return;
    setuserfilter("R files (*.R)\0*.R\0S files (*.q, *.ssc, *.S)\0*.q;*.ssc;*.S\0All files (*.*)\0*.*\0\0");
    fn = askfilename(G_("Select file to source"), "");
/*    show(RConsole); */
    if (fn) {
	double_backslashes(fn, local);
	snprintf(cmd, 1024, "source(\"%s\")", local);
	consolecmd(RConsole, cmd);
    }
}

static void menudisplay(control m)
{
    if (!ConsoleAcceptCmd) return;
    consolecmd(RConsole,"local({fn<-choose.files(filters=Filters[c('R','txt','All'),],index=4)\nfile.show(fn,header=fn,title='')})");
}

static void menuloadimage(control m)
{
    char *fn, s[2*MAX_PATH];

    if (!ConsoleAcceptCmd) return;
    setuserfilter("R images (*.RData)\0*.RData\0R images - old extension (*.rda)\0*.rda\0All files (*.*)\0*.*\0\0");
    fn = askfilename(G_("Select image to load"), "");
/*    show(RConsole); */
    if (fn) {
	double_backslashes(fn, s);
	snprintf(cmd, 1024, "load(\"%s\")", s);
	consolecmd(RConsole, cmd);
    }
}

static void menusaveimage(control m)
{
    char *fn, s[2*MAX_PATH];

    if (!ConsoleAcceptCmd) return;
    setuserfilter("R images (*.RData)\0*.RData\0All files (*.*)\0*.*\0\0");
    fn = askfilesave(G_("Save image in"), ".RData");
/*    show(RConsole); */
    if (fn) {
	double_backslashes(fn, s);
	if (!strcmp(&s[strlen(s) - 2], ".*")) s[strlen(s) - 2] = '\0';
	snprintf(cmd, 1024, "save.image(\"%s\")", s);
	consolecmd(RConsole, cmd);
    }
}

static void menuloadhistory(control m)
{
    char *fn;

    setuserfilter("All files (*.*)\0*.*\0\0");
    fn = askfilename(G_("Load history from"), R_HistoryFile);
    if (fn) gl_loadhistory(fn);
}

static void menusavehistory(control m)
{
    char *s;

    setuserfilter("All files (*.*)\0*.*\0\0");
    s = askfilesave(G_("Save history in"), R_HistoryFile);
    if (s) {
	R_setupHistory(); /* re-read the history size */
	gl_savehistory(s, R_HistorySize);
    }
}

static void menuchangedir(control m)
{
    askchangedir();
/*    show(RConsole); */
}

static void menuprint(control m)
{
    consoleprint(RConsole);
/*    show(RConsole); */
}

static void menusavefile(control m)
{
    consolesavefile(RConsole, 0);
/*    show(RConsole); */
}

static void menuexit(control m)
{
    closeconsole(m);
}

static void menuselectall(control m)
{
    consoleselectall(RConsole);
/*    show(RConsole); */
}

static void menucopy(control m)
{
    if (consolecancopy(RConsole))
	consolecopy(RConsole);
    else
	askok(G_("No selection"));
/*    show(RConsole); */
}

static void menupaste(control m)
{
    if (consolecanpaste(RConsole))
	consolepaste(RConsole);
    else
	askok(G_("No text available"));
/*    show(RConsole); */
}

static void menupastecmds(control m)
{
    if (consolecanpaste(RConsole))
	consolepastecmds(RConsole);
    else
	askok(G_("No text available"));
}

static void menucopypaste(control m)
{
    if (consolecancopy(RConsole)) {
	consolecopy(RConsole);
	consolepaste(RConsole);
    } else
	askok(G_("No selection"));
/*    show(RConsole); */
}

/* button* versions force focus back to the console: needed for PR#3285 */
static void buttoncopy(control m)
{
    menucopy(m);
    show(RConsole);
}

static void buttonpaste(control m)
{
    menupaste(m);
    show(RConsole);
}

static void buttoncopypaste(control m)
{
    menucopypaste(m);
    show(RConsole);
}

static void buttonkill(control m)
{
    show(RConsole);
    UserBreak = TRUE;
}

void menuclear(control m)
{
    consoleclear(RConsole);
}

static void menude(control m)
{
    char *s;
    SEXP var;

    if (!ConsoleAcceptCmd) return;
    s = askstring(G_("Name of data frame or matrix"), "");
    if(s) {
	var = findVar(install(s), R_GlobalEnv);
	if (var != R_UnboundValue) {
	    snprintf(cmd, 1024,"fix(%s)", s);
	    consolecmd(RConsole, cmd);
	} else {
	    snprintf(cmd, 1024, G_("'%s' cannot be found"), s);
	    askok(cmd);
	}
    }
/*    show(RConsole); */
}

void menuconfig(control m)
{
    Rgui_configure();
/*    show(RConsole); */
}

static void menulazy(control m)
{
    consoletogglelazy(RConsole);
/*    show(RConsole); */
}

static void menuconsolestayontop(control m)
{
    BringToTop(RConsole, 2);
}

static void menukill(control m)
{
    UserBreak = TRUE;
}

static void menukillall(control m)
{
    consolenewline(RConsole);
    Rf_jump_to_toplevel();
}

static Rboolean isdebuggerpresent()
{
    typedef BOOL (*R_CheckDebugger)();
    R_CheckDebugger entry;
    entry = 
	(R_CheckDebugger) GetProcAddress((HMODULE)GetModuleHandle("KERNEL32"),
					 "IsDebuggerPresent");
    if (entry == NULL) return(FALSE);
    else return (Rboolean) entry();
}

void breaktodebugger()
{
    asm("int $3");
}

static void menudebug(control m)
{
    breaktodebugger();
}

static void menuls(control m)
{
    if (!ConsoleAcceptCmd) return;
    consolecmd(RConsole,"ls()");
/*    show(RConsole); */
}

static void menurm(control m)
{
    if (!ConsoleAcceptCmd) return;
    if (askyesno(G_("Are you sure?")) == YES)
	consolecmd(RConsole, "rm(list=ls(all=TRUE))");
/*    show(RConsole); */
}

static void menusearch(control m)
{
    if (!ConsoleAcceptCmd) return;
    consolecmd(RConsole, "search()");
/*    show(RConsole); */
}

static void menupkgload(control m)
{
    if (!ConsoleAcceptCmd) return;
    consolecmd(RConsole,
	       "local({pkg <- select.list(sort(.packages(all.available = TRUE)))\nif(nchar(pkg)) library(pkg, character.only=TRUE)})");
/*    show(RConsole); */
}

static void menupkgupdate(control m)
{
    if (!ConsoleAcceptCmd) return;
    consolecmd(RConsole, "update.packages(ask='graphics')");
/*    show(RConsole); */
}

#if 0
static void menupkgupdatebioc(control m)
{
    if (!ConsoleAcceptCmd) return;
    consolecmd(RConsole,
	       "update.packages(repos=getOption(\"BIOC\"))");
/*    show(RConsole); */
}


static void menupkginstallbioc(control m) 
{
    if (!ConsoleAcceptCmd) return;
<<<<<<< HEAD
    consolecmd(RConsole,
	       "local({a<- CRAN.packages(CRAN=getOption(\"BIOC\"))\ninstall.packages(select.list(a[,1],,TRUE), .libPaths()[1], available=a, CRAN=getOption(\"BIOC\"), dependencies=TRUE)})");
=======
    consolecmd(RConsole, "utils:::menuInstallBioc()");
>>>>>>> 9ef8af42
}
#endif

static void menupkgcranmirror(control m)
{
    if (!ConsoleAcceptCmd) return;
<<<<<<< HEAD
    consolecmd(RConsole,
	       "local({a <- CRAN.packages()\ninstall.packages(select.list(a[,1],,TRUE), .libPaths()[1], available=a, dependencies=TRUE)})");
=======
    consolecmd(RConsole, "chooseCRANmirror()");
}

static void menupkgrepos(control m)
{
    if (!ConsoleAcceptCmd) return;
    consolecmd(RConsole, "setRepositories()");
}

static void menupkginstallpkgs(control m)
{
    if (!ConsoleAcceptCmd) return;
    consolecmd(RConsole, "utils:::menuInstallPkgs()");
>>>>>>> 9ef8af42
/*    show(RConsole); */
}

static void menupkginstalllocal(control m)
{
    if (!ConsoleAcceptCmd) return;
    consolecmd(RConsole, "utils:::menuInstallLocal()");
}

static void menuconsolehelp(control m)
{
    consolehelp();
/*    show(RConsole); */
}

static void menuhelp(control m)
{
    char *s;
    static char olds[256] = "";

    if (!ConsoleAcceptCmd) return;
    s = askstring(G_("Help on"), olds);
/*    show(RConsole); */
    if (s) {
	snprintf(cmd, 1024, "help(\"%s\")", s);
	if (strlen(s) > 255) s[255] = '\0';
	strcpy(olds, s);
	consolecmd(RConsole, cmd);
    }
}

static void menumainman(control m)
{
    internal_shellexec("doc\\manual\\R-intro.pdf");
}

static void menumainref(control m)
{
    internal_shellexec("doc\\manual\\refman.pdf");
}

static void menumaindata(control m)
{
    internal_shellexec("doc\\manual\\R-data.pdf");
}

static void menumainext(control m)
{
    internal_shellexec("doc\\manual\\R-exts.pdf");
}

static void menumainint(control m)
{
    internal_shellexec("doc\\manual\\R-ints.pdf");
}

static void menumainlang(control m)
{
    internal_shellexec("doc\\manual\\R-lang.pdf");
}

static void menumainadmin(control m)
{
    internal_shellexec("doc\\manual\\R-admin.pdf");
}

static void menuhelpsearch(control m)
{
    char *s;
    static char olds[256] = "";

    if (!ConsoleAcceptCmd) return;
    s = askstring(G_("Search help"), olds);
    if (s && strlen(s)) {
	snprintf(cmd, 1024, "help.search(\"%s\")", s);
	if (strlen(s) > 255) s[255] = '\0';
	strcpy(olds, s);
	consolecmd(RConsole, cmd);
    }
}

static void menusearchRsite(control m)
{
    char *s;
    static char olds[256] = "";

    if (!ConsoleAcceptCmd) return;
    s = askstring(G_("Search for words in help list archives and documentation"), olds);
    if (s && strlen(s)) {
	snprintf(cmd, 1024, "RSiteSearch(\"%s\")", s);
	if (strlen(s) > 255) s[255] = '\0';
	strcpy(olds, s);
	consolecmd(RConsole, cmd);
    }
}

static void menuapropos(control m)
{
    char *s;
    static char olds[256] = "";

    if (!ConsoleAcceptCmd) return;
    s = askstring(G_("Apropos"), olds);
/*    show(RConsole); */
    if (s) {
	snprintf(cmd, 1024, "apropos(\"%s\")", s);
	if (strlen(s) > 255) s[255] = '\0';
	strcpy(olds, s);
	consolecmd(RConsole, cmd);
    }
}

static void menuhelpstart(control m)
{
/*    if (!ConsoleAcceptCmd) return;
    consolecmd(RConsole, "help.start()");
    show(RConsole);*/
    internal_shellexec("doc\\html\\index.html");
}

static void menuFAQ(control m)
{
    internal_shellexec("doc\\manual\\R-FAQ.html");
}

static void menurwFAQ(control m)
{
    internal_shellexec("doc\\html\\rw-FAQ.html");
}

static void menuabout(control m)
{
    char  s[256];

    sprintf(s, "%s %s.%s %s\n%s, %s\n\n%s",
	    "R", R_MAJOR, R_MINOR, "- A Language and Environment",
	    "              Copyright ", R_YEAR,
	    "    The R Development Core Team");
    askok(s);
/*    show(RConsole); */
}

static void menuRhome(control m)
{
    ShellExecute(NULL, "open", "http://www.r-project.org", NULL, NULL, SW_SHOW);
}

static void menuCRAN(control m)
{
    if (!ConsoleAcceptCmd) return;
    consolecmd(RConsole, "utils:::menuShowCRAN()");
}


/* some menu commands can be issued only if R is waiting for input */
void helpmenuact(HelpMenuItems hmenu)
{
    if (ConsoleAcceptCmd) {
	enable(hmenu->mhelp);
	enable(hmenu->mhelpsearch);
	enable(hmenu->msearchRsite);
	enable(hmenu->mapropos);    
	enable(hmenu->mCRAN);
    } else {
	disable(hmenu->mhelp);
	disable(hmenu->mhelpsearch);
	disable(hmenu->msearchRsite);
	disable(hmenu->mapropos);    
        disable(hmenu->mCRAN);
    }
}

void pkgmenuact(PkgMenuItems pmenu)
{
    if (ConsoleAcceptCmd) {
	enable(pmenu->mpkgl);
	enable(pmenu->mpkgm);
	enable(pmenu->mpkgi);
	enable(pmenu->mpkgil);
	enable(pmenu->mpkgu);
	enable(pmenu->mrepos);
    } else {
	disable(pmenu->mpkgl);
	disable(pmenu->mpkgm);
	disable(pmenu->mpkgi);
	disable(pmenu->mpkgil);
	disable(pmenu->mpkgu);
	disable(pmenu->mrepos);
    }
}

static void menuact(control m)
{
    if (consolegetlazy(RConsole)) check(mlazy); else uncheck(mlazy);

    /* display needs pager set */
    if (R_is_running) enable(mdisplay); else disable(mdisplay);

    if (ConsoleAcceptCmd) {
	enable(msource);
	enable(mload);
	enable(msave);
	enable(mls);
	enable(mrm);
	enable(msearch);

    } else {
	disable(msource);
	disable(mload);
	disable(msave);
	disable(mls);
	disable(mrm);
	disable(msearch);
    }

    if (consolecancopy(RConsole)) {
	enable(mcopy);
	enable(mcopypaste);
    } else {
	disable(mcopy);
	disable(mcopypaste);
    }

    if (consolecanpaste(RConsole)) {
	enable(mpaste);
	enable(mpastecmds);
    }
    else {
	disable(mpaste);
	disable(mpastecmds);
    }
    
    helpmenuact(hmenu);
    pkgmenuact(pmenu);

    draw(RMenuBar);
}

#define MCHECK(m) {if(!(m)) {del(RConsole); return 0;}}

void readconsolecfg()
{
    char  fn[128];
    int   sty = Plain;
    char  optf[PATH_MAX];
    
    struct structGUI gui;

    gui.crows = 32;
    gui.ccols = 90;
    gui.cx = gui.cy = 0;
    gui.grx = Rwin_graphicsx;
    gui.gry = Rwin_graphicsy;
    gui.bg = White;
    gui.fg = Black;
    gui.user = gaRed;
    gui.hlt = DarkRed;
    gui.prows = 25;
    gui.pcols = 80;
    gui.pagerMultiple = 0;
    gui.cbb = 64*1024;
    gui.cbl = 8*1024;
    gui.setWidthOnResize = 1;
    strcpy(gui.font, "FixedFont");
    strcpy(gui.style, "normal");
    gui.tt_font = 0;
    gui.pointsize = 12;
    strcpy(gui.language, "");
    gui.buffered = 1;
    
#ifdef USE_MDI
    gui.toolbar = ((RguiMDI & RW_TOOLBAR) != 0);
    gui.statusbar = ((RguiMDI & RW_STATUSBAR) != 0);
    gui.MDI = ((RguiMDI & RW_MDI) != 0);
    
    gui.MDIsize = rect(0, 0, 0, 0);
#endif
    sprintf(optf, "%s/Rconsole", getenv("R_USER"));
    if (!loadRconsole(&gui, optf)) {
	sprintf(optf, "%s/etc/Rconsole", getenv("R_HOME"));
	if (!loadRconsole(&gui, optf)) {
	    app_cleanup();
	    RConsole = NULL;
	    exit(10);
	}
    }
    if (gui.tt_font) { 
    	strcpy(fn, "TT ");
    	strcpy(fn+3, gui.font);
    } else strcpy(fn, gui.font);
    
    MDIsize = gui.MDIsize;
    
    if (gui.MDI)  RguiMDI |= RW_MDI;
    else          RguiMDI &= ~RW_MDI;

    if (MDIset == 1)  RguiMDI |= RW_MDI;
    if (MDIset == -1) RguiMDI &= ~RW_MDI;    
        
    if (gui.toolbar) RguiMDI |= RW_TOOLBAR;
    else	     RguiMDI &= ~RW_TOOLBAR;
    if (gui.statusbar) RguiMDI |= RW_STATUSBAR;
    else	       RguiMDI &= ~RW_STATUSBAR;
    
    if (!strcmp(gui.style, "normal")) sty = Plain;
    if (!strcmp(gui.style, "bold")) sty = Bold;
    if (!strcmp(gui.style, "italic")) sty = Italic;
    
    Rwin_graphicsx = gui.grx;
    Rwin_graphicsy = gui.gry;

    if(strlen(gui.language)) {
	char *buf = malloc(50);
	sprintf(buf, "LANGUAGE=%s", gui.language);
	putenv(buf);
    }
    setconsoleoptions(fn, sty, gui.pointsize, gui.crows, gui.ccols,
		      gui.cx, gui.cy,
		      gui.fg, gui.user, gui.bg, gui.hlt,
		      gui.prows, gui.pcols, gui.pagerMultiple, gui.setWidthOnResize,
		      gui.cbb, gui.cbl, gui.buffered);
}

static void dropconsole(control m, char *fn)
{
    char *p, local[MAX_PATH];

    p = Rf_strrchr(fn, '.');
    if(p) {
	/* OK even in MBCS */
	if(stricmp(p+1, "R") == 0) {
	    if(ConsoleAcceptCmd) {
		double_backslashes(fn, local);
		snprintf(cmd, 1024, "source(\"%s\")", local);
		consolecmd(RConsole, cmd);
	    }
	/* OK even in MBCS */
	} else if(stricmp(p+1, "RData") == 0 || stricmp(p+1, "rda")) {
	    if(ConsoleAcceptCmd) {
		double_backslashes(fn, local);
		snprintf(cmd, 1024, "load(\"%s\")", local);
		consolecmd(RConsole, cmd);
	    }
	}
	return;
    }
    askok(G_("Can only drag-and-drop .R, .RData and .rda files"));
}

static MenuItem ConsolePopup[] = {	  /* Numbers used below */
    {GN_("Copy"), menucopy, 'C', 0},			  /* 0 */
    {GN_("Paste"), menupaste, 'V', 0},		  /* 1 */
    {GN_("Paste commands only"), menupastecmds, 0, 0},  /* 2 */
    {GN_("Copy and paste"), menucopypaste, 'X', 0},	  /* 3 */
    {"-", 0, 0, 0},
    {GN_("Clear window"), menuclear, 'L', 0},          /* 5 */
    {"-", 0, 0, 0},
    {GN_("Select all"), menuselectall, 0, 0},	  /* 7 */
    {"-", 0, 0},
    {GN_("Buffered output"), menulazy, 'W', 0},	  /* 9 */
    {GN_("Stay on top"), menuconsolestayontop, 0, 0},  /* 10 */
    LASTMENUITEM
};

static void popupact(control m)
{
    if (consolegetlazy(RConsole))
	check(ConsolePopup[9].m);
    else
	uncheck(ConsolePopup[9].m);

    if (consolecancopy(RConsole)) {
	enable(ConsolePopup[0].m);
	enable(ConsolePopup[3].m);
    } else {
	disable(ConsolePopup[0].m);
	disable(ConsolePopup[3].m);
    }
    if (consolecanpaste(RConsole)) {
	enable(ConsolePopup[1].m);
	enable(ConsolePopup[2].m);
    } else {
	disable(ConsolePopup[1].m);
	disable(ConsolePopup[2].m);
    }
    if (ismdi())
    	disable(ConsolePopup[10].m);
    else {
	if (isTopmost(RConsole))
	    check(ConsolePopup[10].m);
	else
	    uncheck(ConsolePopup[10].m);
    }
}

/* Package management menu is common to all R windows */

int RguiPackageMenu(PkgMenuItems pmenu)
{
    MCHECK(newmenu(G_("Packages")));
    MCHECK(pmenu->mpkgl = newmenuitem(G_("Load package..."), 0, menupkgload));
    MCHECK(newmenuitem("-", 0, NULL));
    MCHECK(pmenu->mpkgm = newmenuitem(G_("Set CRAN mirror..."), 0,
			       menupkgcranmirror));
    MCHECK(pmenu->mrepos = newmenuitem(G_("Select repositories..."), 0,
				menupkgrepos));
    MCHECK(pmenu->mpkgi = newmenuitem(G_("Install package(s)..."), 0,
			       menupkginstallpkgs));
    MCHECK(pmenu->mpkgu = newmenuitem(G_("Update packages..."), 0,
			       menupkgupdate));
    MCHECK(newmenuitem("-", 0, NULL));
    MCHECK(pmenu->mpkgil = newmenuitem(G_("Install package(s) from local zip files..."),
				0, menupkginstalllocal));
/*    MCHECK(newmenuitem("-", 0, NULL));
    MCHECK(mpkgb = newmenuitem(G_("Install package(s) from Bioconductor..."),
			       0, menupkginstallbioc));
    MCHECK(mpkgbu = newmenuitem(G_("Update packages from Bioconductor"),
    0, menupkgupdatebioc)); */
    return 0;
}

static void CheckForManuals()
{
    lmanintro = check_doc_file("doc\\manual\\R-intro.pdf");
    lmanref = check_doc_file("doc\\manual\\refman.pdf");
    lmandata = check_doc_file("doc\\manual\\R-data.pdf");
    lmanlang = check_doc_file("doc\\manual\\R-lang.pdf");
    lmanext = check_doc_file("doc\\manual\\R-exts.pdf");
    lmanint = check_doc_file("doc\\manual\\R-ints.pdf");
    lmanadmin = check_doc_file("doc\\manual\\R-admin.pdf");
}

/* Help functions common to all R windows. 
   These should be appended to each context-specific help menu */

int RguiCommonHelp(menu m, HelpMenuItems hmenu)
{
    addto(m);

    MCHECK(hmenu->mFAQ = newmenuitem(G_("FAQ on R"), 0, menuFAQ));
    if (!check_doc_file("doc\\manual\\R-FAQ.html")) disable(hmenu->mFAQ);
    MCHECK(hmenu->mrwFAQ = newmenuitem(G_("FAQ on R for &Windows"), 0, menurwFAQ));
    if (!check_doc_file("doc\\html\\rw-FAQ.html")) disable(hmenu->mrwFAQ);


    if (!lmanintro && !lmanref && !lmandata && !lmanlang && !lmanext 
       && !lmanint && !lmanadmin) {
	MCHECK(hmenu->mman0 = newmenuitem(G_("Manuals (in PDF)"), 0, NULL));
	disable(hmenu->mman0);
    } else {
	MCHECK(hmenu->mman = newsubmenu(m, G_("Manuals (in PDF)")));
	MCHECK(hmenu->mmanintro = newmenuitem("An &Introduction to R", 0, 
				       menumainman));
	if (!lmanintro) disable(hmenu->mmanintro);
	MCHECK(hmenu->mmanref = newmenuitem("R &Reference Manual", 0, 
				     menumainref));
	if (!lmanref) disable(hmenu->mmanref);
	MCHECK(hmenu->mmandata = newmenuitem("R Data Import/Export", 0, 
				      menumaindata));
	if (!lmandata) disable(hmenu->mmandata);
	MCHECK(hmenu->mmanlang = newmenuitem("R Language Definition", 0, 
				      menumainlang));
	if (!lmanlang) disable(hmenu->mmanlang);
	MCHECK(hmenu->mmanext = newmenuitem("Writing R Extensions", 0, 
				     menumainext));
	if (!lmanext) disable(hmenu->mmanext);
	MCHECK(hmenu->mmanint = newmenuitem("R Internals", 0, 
				     menumainint));
	if (!lmanint) disable(hmenu->mmanint);
	MCHECK(hmenu->mmanadmin = newmenuitem("R Installation and Administration", 0, 
				       menumainadmin));	
	if (!lmanadmin) disable(hmenu->mmanadmin);
    }
    

    addto(m);
    MCHECK(newmenuitem("-", 0, NULL));
    MCHECK(hmenu->mhelp = newmenuitem(G_("R functions (text)..."), 0,
				      menuhelp));
    MCHECK(hmenu->mhelpstart = newmenuitem(G_("Html help"), 0, menuhelpstart));
    if (!check_doc_file("doc\\html\\index.html")) disable(hmenu->mhelpstart);
    MCHECK(hmenu->mhelpsearch = newmenuitem(G_("Search help..."), 0, 
					    menuhelpsearch));
    MCHECK(hmenu->msearchRsite = newmenuitem("search.r-project.org ...", 0, 
					     menusearchRsite));
    MCHECK(newmenuitem("-", 0, NULL));
    MCHECK(hmenu->mapropos = newmenuitem(G_("Apropos..."), 0, menuapropos));
    MCHECK(newmenuitem("-", 0, NULL));
    MCHECK(newmenuitem(G_("R Project home page"), 0, menuRhome));
    MCHECK(hmenu->mCRAN = newmenuitem(G_("CRAN home page"), 0, menuCRAN));
    MCHECK(newmenuitem("-", 0, NULL));
    MCHECK(newmenuitem(G_("About"), 0, menuabout));
    return 0;
}

#include <locale.h>

int setupui()
{
    char *p, *ctype, Rlocale[1000] = ""; /* Windows' locales can be very long */

    initapp(0, 0);

    /* set locale before doing anything with menus */
    setlocale(LC_CTYPE, ""); /* necessary in case next fails to set 
				a valid locale */
    if((p = getenv("LC_ALL"))) strcpy(Rlocale, p);
    if((p = getenv("LC_CTYPE"))) strcpy(Rlocale, p);
    if (strcmp(Rlocale, "C") == 0) strcpy(Rlocale, "en");
    setlocale(LC_CTYPE, Rlocale);
    mbcslocale = MB_CUR_MAX > 1;
    ctype = setlocale(LC_CTYPE, NULL);
    p = strrchr(ctype, '.');
    if(p && isdigit(p[1])) localeCP = atoi(p+1); else localeCP = 1252;

    readconsolecfg();
#ifdef USE_MDI
    if (RguiMDI & RW_MDI) {
	TRACERUI("Rgui");
	RFrame = newwindow("RGui", MDIsize,
			   StandardWindow | Menubar | Workspace);
	setclose(RFrame, closeconsole);
	show(RFrame);
	TRACERUI("Rgui done");
    }
#endif
    TRACERUI("Console");
    if (!(RConsole = newconsole("R Console",
				StandardWindow | Document | Menubar)))
	return 0;
    TRACERUI("Console done");
#ifdef USE_MDI
    if (ismdi() && (RguiMDI & RW_TOOLBAR)) {
          int btsize = 24;
          rect r = rect(2, 2, btsize, btsize);
          control tb, bt;

          MCHECK(tb = newtoolbar(btsize + 4));
          addto(tb);

          MCHECK(bt = newtoolbutton(open_image, r, menueditoropen));
          MCHECK(addtooltip(bt, G_("Open script")));
          r.x += (btsize + 1) ;

          MCHECK(bt = newtoolbutton(open1_image, r, menuloadimage));
          MCHECK(addtooltip(bt, G_("Load image")));
          r.x += (btsize + 1) ;

          MCHECK(bt = newtoolbutton(save_image, r, menusaveimage));
          MCHECK(addtooltip(bt, G_("Save image")));
          r.x += (btsize + 6);

          MCHECK(bt = newtoolbutton(copy_image, r, buttoncopy));
          MCHECK(addtooltip(bt, G_("Copy")));
          r.x += (btsize + 1);

          MCHECK(bt = newtoolbutton(paste_image, r, buttonpaste));
          MCHECK(addtooltip(bt, G_("Paste")));
          r.x += (btsize + 1);

          MCHECK(bt = newtoolbutton(copypaste_image, r, buttoncopypaste));
          MCHECK(addtooltip(bt, G_("Copy and paste")));
          r.x += (btsize + 6);

          MCHECK(bt = newtoolbutton(stop_image, r, buttonkill));
          MCHECK(addtooltip(bt, G_("Stop current computation")));
          r.x += (btsize + 6) ;

          MCHECK(bt = newtoolbutton(print_image, r, menuprint));
          MCHECK(addtooltip(bt, G_("Print")));
    }
    if (ismdi() && (RguiMDI & RW_STATUSBAR)) {
	char  s[256];

	TRACERUI("status bar");
	addstatusbar();
	sprintf(s, "%s %s.%s %s",
		"R", R_MAJOR, R_MINOR, "- A Language and Environment");
	addto(RConsole);
	setstatus(s);
	TRACERUI("status bar done");
    }
#endif
    addto(RConsole);
    setclose(RConsole, closeconsole);
    setdrop(RConsole, dropconsole);
    MCHECK(RConsolePopup = gpopup(popupact, ConsolePopup));
    MCHECK(RMenuBar = newmenubar(menuact));
    MCHECK(newmenu(G_("File")));
    MCHECK(msource = newmenuitem(G_("Source R code..."), 0, menusource));
    MCHECK(newmenuitem(G_("New script"), 0, menueditornew));
    MCHECK(newmenuitem(G_("Open script..."), 0, menueditoropen));
    MCHECK(mdisplay = newmenuitem(G_("Display file(s)..."), 0, menudisplay));
    MCHECK(newmenuitem("-", 0, NULL));
    MCHECK(mload = newmenuitem(G_("Load Workspace..."), 0, menuloadimage));
    MCHECK(msave = newmenuitem(G_("Save Workspace..."), 0, menusaveimage));
    MCHECK(newmenuitem("-", 0, NULL));
    MCHECK(mloadhistory = newmenuitem(G_("Load History..."), 0,
				      menuloadhistory));
    MCHECK(msavehistory = newmenuitem(G_("Save History..."), 0,
				      menusavehistory));
    MCHECK(newmenuitem("-", 0, NULL));
    MCHECK(newmenuitem(G_("Change dir..."), 0, menuchangedir));
    MCHECK(newmenuitem("-", 0, NULL));
    MCHECK(newmenuitem(G_("Print..."), 0, menuprint));
    MCHECK(newmenuitem(G_("Save to File..."), 0, menusavefile));
    MCHECK(newmenuitem("-", 0, NULL));
    MCHECK(newmenuitem(G_("Exit"), 0, menuexit));

    MCHECK(newmenu(G_("Edit")));
    MCHECK(mcopy = newmenuitem(G_("Copy"), 'C', menucopy));
    MCHECK(mpaste = newmenuitem(G_("Paste"), 'V', menupaste));
    MCHECK(mpastecmds = newmenuitem(G_("Paste commands only"), 0, 
				    menupastecmds));
    MCHECK(mcopypaste = newmenuitem(G_("Copy and Paste"), 'X', menucopypaste));
    MCHECK(newmenuitem(G_("Select all"), 0, menuselectall));
    MCHECK(newmenuitem(G_("Clear console"), 'L', menuclear));
    MCHECK(newmenuitem("-", 0, NULL));
    MCHECK(mde = newmenuitem(G_("Data editor..."), 0, menude));
    MCHECK(newmenuitem("-", 0, NULL));
    MCHECK(mconfig = newmenuitem(G_("GUI preferences..."), 0, menuconfig));

    MCHECK(newmenu(G_("Misc")));
    MCHECK(newmenuitem(G_("Stop current computation           \tESC"), 0, 
		       menukill));
    MCHECK(newmenuitem(G_("Stop all computations"), 0, menukillall));
    if (DebugMenuitem || isdebuggerpresent())
	MCHECK(newmenuitem(G_("Break to debugger"), 0, menudebug));
    MCHECK(newmenuitem("-", 0, NULL));
    MCHECK(mlazy = newmenuitem(G_("Buffered output"), 'W', menulazy));
    MCHECK(newmenuitem("-", 0, NULL));
    MCHECK(mls = newmenuitem(G_("List objects"), 0, menuls));
    MCHECK(mrm = newmenuitem(G_("Remove all objects"), 0, menurm));
    MCHECK(msearch = newmenuitem(G_("List &search path"), 0, menusearch));

    pmenu = (PkgMenuItems) malloc(sizeof(struct structPkgMenuItems));
    RguiPackageMenu(pmenu);
#ifdef USE_MDI
    newmdimenu();
#endif
    MCHECK(m = newmenu(G_("Help")));
    MCHECK(newmenuitem(G_("Console"), 0, menuconsolehelp));
    MCHECK(newmenuitem("-", 0, NULL));
    CheckForManuals();
    hmenu = (HelpMenuItems) malloc(sizeof(struct structHelpMenuItems));
    RguiCommonHelp(m, hmenu);
    consolesetbrk(RConsole, menukill, ESC, 0);
    gl_hist_init(R_HistorySize, 0);
    if (R_RestoreHistory) gl_loadhistory(R_HistoryFile);
    show(RConsole);
    return 1;
}

#ifdef USE_MDI
static RECT RframeRect; /* for use by pagercreate */
RECT *RgetMDIsize()
{
    GetClientRect(hwndClient, &RframeRect);
    return &RframeRect;
}

int RgetMDIwidth()
{
    return RgetMDIsize()->right;
}

int RgetMDIheight()
{
    return RgetMDIsize()->bottom;
}
#endif

extern int  CharacterMode;
int DialogSelectFile(char *buf, int len)
{
    char *fn;

    setuserfilter("All files (*.*)\0*.*\0\0");
    fn = askfilename(G_("Select file"), "");
/*    if (!CharacterMode)
  	show(RConsole); */
    if (fn)
	strncpy(buf, fn, len);
    else
	strcpy(buf, "");
    return (strlen(buf));
}

static menu *usermenus;
static char **usermenunames;

static Uitem  *umitems;

static int nmenus=0, nitems=0, alloc_menus=-1, alloc_items=-1;

static void menuuser(control m)
{
    int item = m->max;
    char *p = umitems[item]->action;

    if (strcmp(p, "none") == 0) return;
    Rconsolecmd(p);
}

int numwinmenus(void) {
    return(nmenus);
}

char *getusermenuname(int pos) {
    return(usermenunames[pos]);
}

menuItems *wingetmenuitems(char *mname, char *errmsg) {
    menuItems *items;
    char mitem[1002], *p, *q, *r;
    int i,j=0;

    q = (char *)malloc(1000 * sizeof(char));
    r = (char *)malloc(1000 * sizeof(char));

    if (strlen(mname) > 1000) {
	strcpy(errmsg, G_("'mname' is limited to 1000 bytes"));
	return NULL;
    }

    items = (menuItems *)malloc(sizeof(menuItems));
    if(nitems > 0)
	items->mItems = (Uitem *)malloc(alloc_items * sizeof(Uitem));

    strcpy(mitem, mname); strcat(mitem, "/");

    for (i = 0; i < nitems; i++) {
	p = (char *)strstr(umitems[i]->name, mitem);

	if (p == NULL)
	    continue;
	/* the 'mitem' pattern might be showing up */
	/* as a substring in another valid name.  Make sure */
	/* this isn't the case */
	if (strlen(p) != strlen(umitems[i]->name))
	    continue;

	strcpy(q, p+strlen(mitem));
	/* Due to the way menu items are stored, it can't be */
	/* determined if this is say item 'foo' from menu 'Blah/bar' */
	/* or item 'bar/foo' from menu 'Blah'.  Check this manually */
	/* by adding the item label to the menu we're looking for. */
	sprintf(r, "%s%s", mitem, umitems[i]->m->text);
	if (strcmp(r, p) != 0)
	    continue;

	items->mItems[j] = (Uitem)malloc(sizeof(uitem));
	items->mItems[j]->name = (char *)malloc((strlen(q) + 1) * sizeof(char));
	items->mItems[j]->action = (char *)malloc((strlen(umitems[i]->action) + 1) * sizeof(char));

	strcpy(items->mItems[j]->name, q);
	strcpy(items->mItems[j]->action, umitems[i]->action);
	j++;
    }
    free(q);
    free(r);

    items->numItems = j;
    if (j == 0) sprintf(errmsg, G_("menu %s does not exist"), mname);

    return(items);
}

void freemenuitems(menuItems *items) {
    int j;

    for (j = 0; j < items->numItems; j++) {
	free(items->mItems[j]->name);
	free(items->mItems[j]->action);
	free(items->mItems[j]);
    }
    free(items->mItems);
    free(items);
}

extern menu getGraphMenu(char *); /* from devga.c */

static menu getMenu(char * name)
{
    int i;
    for (i = 0; i < nmenus; i++)
	if (strcmp(name, usermenunames[i]) == 0) return(usermenus[i]);
    if (strcmp(name, "$ConsolePopup") == 0)
	return(RConsolePopup);
    else if (strcmp(name, "$ConsoleMain") == 0)
	return(RMenuBar);
    else if (strncmp(name, "$Graph", 6) == 0)
	return(getGraphMenu(name));
    else return(NULL);
}
<<<<<<< HEAD

int winaddmenu(char * name, char *errmsg)
{
    char *p, *submenu = name, start[50];
    menu parent;

    if (getMenu(name))
    	return 0;	/* Don't add repeats */

    if (nmenus > 15) {
	strcpy(errmsg, "Only 16 menus are allowed");
	return 2;
=======

int winaddmenu(char * name, char *errmsg)
{
    char *p, *submenu = name, start[501];
    menu parent;

    if (getMenu(name))
    	return 0;	/* Don't add repeats */

    if (nmenus >= alloc_menus) {
	if(alloc_menus <= 0) {
	    alloc_menus = 10;
	    usermenus = (menu *) malloc(sizeof(menu) * alloc_menus);
	    usermenunames = (char **) malloc(sizeof(char *) * alloc_menus);
	} else {
	    alloc_menus += 10;
	    usermenus = (menu *) realloc(usermenus, sizeof(menu) * alloc_menus);
	    usermenunames = (char **) realloc(usermenunames,
					      sizeof(char *) * alloc_menus);   
	}
>>>>>>> 9ef8af42
    }
    if (strlen(name) > 500) {
	strcpy(errmsg, G_("'menu' is limited to 500 bytes"));
	return 5;
    }
    p = Rf_strrchr(name, '/');
    if (p) {
	submenu = p + 1;
	strcpy(start, name);
<<<<<<< HEAD
	*strrchr(start, '/') = '\0';
	parent = getMenu(start);
	if (!parent) {
	    strcpy(errmsg, "base menu does not exist");
=======
	*Rf_strrchr(start, '/') = '\0';
	parent = getMenu(start);
	if (!parent) {
	    strcpy(errmsg, G_("base menu does not exist"));
>>>>>>> 9ef8af42
	    return 3;
	}
	m = newsubmenu(parent, submenu);
    } else {
	addto(RMenuBar);
	m = newmenu(submenu);
    }
    if (m) {
	usermenus[nmenus] = m;
	usermenunames[nmenus]= strdup(name);
	nmenus++;
	show(RConsole);
	return 0;
    } else {
	strcpy(errmsg, G_("failed to allocate menu"));
	return 1;
    }
}

int winaddmenuitem(char * item, char * menu, char * action, char *errmsg)
{
    int i, im;
    menuitem m;
    char mitem[1002], *p;

    /* if (nitems > 499) {
	strcpy(errmsg, G_("too many menu items have been created"));
	return 2;
	} */
    if (strlen(item) + strlen(menu) > 1000) {
	strcpy(errmsg, G_("menu + item is limited to 1000 bytes"));
	return 5;
    }

    for (im = 0; im < nmenus; im++) {
	if (strcmp(menu, usermenunames[im]) == 0) break;
    }
    if (im == nmenus) {
	strcpy(errmsg, G_("menu does not exist"));
	return 3;
    }

    strcpy(mitem, menu); strcat(mitem, "/"); strcat(mitem, item);

    for (i = 0; i < nitems; i++) {
	if (strcmp(mitem, umitems[i]->name) == 0) break;
    }
    if (i < nitems) { /* existing item */
	if (strcmp(action, "enable") == 0) {
	    enable(umitems[i]->m);
	} else if (strcmp(action, "disable") == 0) {
	    disable(umitems[i]->m);
	} else {
	    p = umitems[i]->action;
	    p = realloc(p, strlen(action) + 1);
	    if(!p) {
		strcpy(errmsg, G_("failed to allocate char storage"));
		return 4;
	    }
	    strcpy(p, action);
	}
    } else {
	addto(usermenus[im]);
	m  = newmenuitem(item, 0, menuuser);
	if (m) {
	    if(alloc_items <= nitems) {
		if(alloc_items <= 0) {
		    alloc_items = 100;
		    umitems = (Uitem *) malloc(sizeof(Uitem) * alloc_items);
		} else {
		    alloc_items += 100;
		    umitems = (Uitem *) realloc(umitems, 
						sizeof(Uitem) * alloc_items);
		}
	    }
	    umitems[nitems] = (Uitem) malloc(sizeof(uitem));
	    umitems[nitems]->m = m;
	    umitems[nitems]->name = p = (char *) malloc(strlen(mitem) + 1);
	    if(!p) {
		strcpy(errmsg, G_("failed to allocate char storage"));
		return 4;
	    }
	    strcpy(p, mitem);
	    if(!p) {
		strcpy(errmsg, G_("failed to allocate char storage"));
		return 4;
	    }
	    umitems[nitems]->action = p = (char *) malloc(strlen(action) + 1);
	    strcpy(p, action);
	    m->max = nitems;
	    nitems++;
	} else {
	    strcpy(errmsg, G_("failed to allocate menuitem"));
	    return 1;
	}
    }
    show(RConsole);
    return 0;
}

int windelmenu(char * menu, char *errmsg)
{
    int i, j, count = 0, len = strlen(menu);

    j = 0;
    for (i = 0; i < nmenus; i++) {
	if (strcmp(menu, usermenunames[i]) == 0
	  || (strncmp(menu, usermenunames[i], len) && usermenunames[i][len] == '/')) {
	    remove_menu_item(usermenus[i]);
	    count++;
	} else {
	    if (j < i) {
		strcpy(usermenunames[j], usermenunames[i]);
		usermenus[j] = usermenus[i];
	    }
	    j++;
        }
    }
    nmenus -= count;
    if (!count) {
<<<<<<< HEAD
	strcpy(errmsg, "menu does not exist");
=======
	strcpy(errmsg, G_("menu does not exist"));
>>>>>>> 9ef8af42
	return 3;
    }

    /* Delete any menu items in this menu */

    for (j = nitems-1; j >= 0; j--) {
	if (strncmp(menu, umitems[j]->name, len) == 0 && umitems[j]->name[len] == '/')
	    windelmenuitem(umitems[j]->name + len + 1, menu, errmsg);
    }

    show(RConsole);
    return 0;
}

void windelmenus(char * prefix)
{
    int i, len = strlen(prefix);

    for (i = nmenus-1; i >=0; i--) {
<<<<<<< HEAD
	if (strncmp(prefix, usermenunames[i], len) == 0) windelmenu(usermenunames[i], "menu not found");
=======
	if (strncmp(prefix, usermenunames[i], len) == 0)
	    windelmenu(usermenunames[i], G_("menu not found"));
>>>>>>> 9ef8af42
    }
}

int windelmenuitem(char * item, char * menu, char *errmsg)
{
    int i;
    char mitem[1002];

    if (strlen(item) + strlen(menu) > 1000) {
	strcpy(errmsg, G_("menu + item is limited to 1000 bytes"));
	return 5;
    }
    strcpy(mitem, menu); strcat(mitem, "/"); strcat(mitem, item);
    for (i = 0; i < nitems; i++) {
	if (strcmp(mitem, umitems[i]->name) == 0) break;
    }
    if (i == nitems) {
	strcpy(errmsg, G_("menu or item does not exist"));
	return 3;
    }
    delobj(umitems[i]->m);
    strcpy(umitems[i]->name, "invalid");
    free(umitems[i]->action);
    show(RConsole);
    return 0;
}<|MERGE_RESOLUTION|>--- conflicted
+++ resolved
@@ -402,22 +402,13 @@
 static void menupkginstallbioc(control m) 
 {
     if (!ConsoleAcceptCmd) return;
-<<<<<<< HEAD
-    consolecmd(RConsole,
-	       "local({a<- CRAN.packages(CRAN=getOption(\"BIOC\"))\ninstall.packages(select.list(a[,1],,TRUE), .libPaths()[1], available=a, CRAN=getOption(\"BIOC\"), dependencies=TRUE)})");
-=======
     consolecmd(RConsole, "utils:::menuInstallBioc()");
->>>>>>> 9ef8af42
 }
 #endif
 
 static void menupkgcranmirror(control m)
 {
     if (!ConsoleAcceptCmd) return;
-<<<<<<< HEAD
-    consolecmd(RConsole,
-	       "local({a <- CRAN.packages()\ninstall.packages(select.list(a[,1],,TRUE), .libPaths()[1], available=a, dependencies=TRUE)})");
-=======
     consolecmd(RConsole, "chooseCRANmirror()");
 }
 
@@ -431,7 +422,6 @@
 {
     if (!ConsoleAcceptCmd) return;
     consolecmd(RConsole, "utils:::menuInstallPkgs()");
->>>>>>> 9ef8af42
 /*    show(RConsole); */
 }
 
@@ -1227,20 +1217,6 @@
 	return(getGraphMenu(name));
     else return(NULL);
 }
-<<<<<<< HEAD
-
-int winaddmenu(char * name, char *errmsg)
-{
-    char *p, *submenu = name, start[50];
-    menu parent;
-
-    if (getMenu(name))
-    	return 0;	/* Don't add repeats */
-
-    if (nmenus > 15) {
-	strcpy(errmsg, "Only 16 menus are allowed");
-	return 2;
-=======
 
 int winaddmenu(char * name, char *errmsg)
 {
@@ -1261,7 +1237,6 @@
 	    usermenunames = (char **) realloc(usermenunames,
 					      sizeof(char *) * alloc_menus);   
 	}
->>>>>>> 9ef8af42
     }
     if (strlen(name) > 500) {
 	strcpy(errmsg, G_("'menu' is limited to 500 bytes"));
@@ -1271,17 +1246,10 @@
     if (p) {
 	submenu = p + 1;
 	strcpy(start, name);
-<<<<<<< HEAD
-	*strrchr(start, '/') = '\0';
-	parent = getMenu(start);
-	if (!parent) {
-	    strcpy(errmsg, "base menu does not exist");
-=======
 	*Rf_strrchr(start, '/') = '\0';
 	parent = getMenu(start);
 	if (!parent) {
 	    strcpy(errmsg, G_("base menu does not exist"));
->>>>>>> 9ef8af42
 	    return 3;
 	}
 	m = newsubmenu(parent, submenu);
@@ -1402,11 +1370,7 @@
     }
     nmenus -= count;
     if (!count) {
-<<<<<<< HEAD
-	strcpy(errmsg, "menu does not exist");
-=======
 	strcpy(errmsg, G_("menu does not exist"));
->>>>>>> 9ef8af42
 	return 3;
     }
 
@@ -1426,12 +1390,8 @@
     int i, len = strlen(prefix);
 
     for (i = nmenus-1; i >=0; i--) {
-<<<<<<< HEAD
-	if (strncmp(prefix, usermenunames[i], len) == 0) windelmenu(usermenunames[i], "menu not found");
-=======
 	if (strncmp(prefix, usermenunames[i], len) == 0)
 	    windelmenu(usermenunames[i], G_("menu not found"));
->>>>>>> 9ef8af42
     }
 }
 
