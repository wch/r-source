/* 
 *  R : A Computer Language for Statistical Data Analysis
 *  Copyright (C) 1999-2004 The R Development Core Team
 *
 *  This program is free software; you can redistribute it and/or modify
 *  it under the terms of the GNU General Public License as published by
 *  the Free Software Foundation; either version 2 of the License, or
 *  (at your option) any later version.
 *
 *  This program is distributed in the hope that it will be useful,
 *  but WITHOUT ANY WARRANTY; without even the implied warranty of
 *  MERCHANTABILITY or FITNESS FOR A PARTICULAR PURPOSE.  See the
 *  GNU General Public License for more details.
 *
 *  You should have received a copy of the GNU General Public License
 *  along with this program; if not, write to the Free Software
 *  Foundation, Inc., 51 Franklin Street, Fifth Floor, Boston, MA 02110-1301  USA
 */

#ifdef HAVE_CONFIG_H
#include <config.h>
#endif

#include <Defn.h>

#include "Runix.h"
#include <sys/types.h>
#ifdef HAVE_SYS_STAT_H
# include <sys/stat.h>
#endif


#if defined(HAVE_AQUA)

#include <Rdevices.h>
#include <R_ext/GraphicsDevice.h> 
 
extern Rboolean useaqua; /* from src/unix/system.c */


<<<<<<< HEAD
#include <Carbon/Carbon.h>
extern Rboolean useaqua; /* from src/unix/system.c */
extern Rboolean CocoaGUI; /* from src/unix/system.c */
extern Rboolean useCocoa; /* from src/unix/system.c */

/*
 -------------------------------------------------------- Cocoa interface functions ------
 */

/* feature constants - return value of cocoaInitializeBundle (if positive) is a bit mask of those constants, which define the functionality provided by the bundle */
#define cocoa_basic 0x0001 /* basic functionality */
#define cocoa_loop  0x0002 /* event loop functionality */
#define cocoa_menu  0x0004 /* if set, Cocoa provides its own menu, Carbon should skip menu creation */

int cocoaFeatures=0; /* defines the capabilities of the currently loaded bundle */

CFBundleRef cocoaBundleRef = NULL; /* reference to the currently loaded bundle */

/* Cocoa functions - if the function is optional you (in aquaconsole) must check for its presence before calling! */

/*===feature group: cocoa_basic (mandatory group - all Cocoa bundles must implement this group) */
/* - initialize Cocoa; takes userInput callback function as argument; returns bitmask for cocoaFeatures */
int (*cocoaInitializeBundle)(int (*callBack)(const char *));
void (*cocoaDeInitializeBundle)(void);

/* the following functions return 0 on success and !=0 on failure */
/* - makes Cocoa window active; the window number should be 0 since we have only the main window atm. */
int (*cocoaSelectWindow)(int);
/* - writes string to the console (usually R output) */
int (*cocoaWriteConsole)(CFStringRef);
/* - writes the prompt to the console */
int (*cocoaWritePrompt)(CFStringRef);
/* - writes echo of the input in the console; if not provided, cocoaWriteConsole is used instead */
int (*cocoaWriteUserInput)(CFStringRef); /* optional - use WriteConsole if this one is NULL */
/* - tells Cocoa whether R is busy (parameter=1) or idle (parameter=0) */
int (*cocoaRisBusy)(int); /* optional */

/*===feature group: cocoa_loop */
/* - if defined, this function is called in the internal R event loop; parameter is always 0 atm */
int (*cocoaProcessEvents)(int);

/*===feature group: cocoa_menu */
/* - this function is called after initialization such as that Cocoa may build the application menu */
int (*cocoaSetupMenu)(int); /* optional - menu may already have been created in initializeBundle */

static void loadRGUIBundle(CFBundleRef *bundlePtr);
static int userInput(const char *text);
void RGUI_WriteConsole(char *str, int len);
int RGUI_ReadConsole(char *prompt, unsigned char *buf, int len, int addtohistory);
void RGUI_WritePrompt(char *prompt);


/*
 -------------------------------------------------------- END OF Cocoa IF ------
 */
OSStatus SetUpGUI(void);
CFBundleRef RBundle = NULL;
CFURLRef    RbundleURL = NULL;

#define inputBufferSize 32768
static char inputBuffer[inputBufferSize];


static DL_FUNC Rdlsym(void *handle, char const *name)
{
    char buf[MAXIDSIZE+1];
#ifdef HAVE_NO_SYMBOL_UNDERSCORE
    sprintf(buf, "%s", name);
#else
    sprintf(buf, "_%s", name);
#endif
    return (DL_FUNC) dlsym(handle, buf);
}

extern DL_FUNC 	ptr_R_ReadConsole, ptr_R_WriteConsole, ptr_R_ResetConsole, 
                ptr_R_FlushConsole, ptr_R_ClearerrConsole, ptr_R_StartConsole, 
                ptr_R_ShowFiles, ptr_R_loadhistory,  ptr_R_savehistory,
                ptr_R_ChooseFile, ptr_R_CleanUp, ptr_R_ShowMessage, ptr_R_Suicide,
                ptr_R_Busy;


DL_FUNC ptr_do_wsbrowser, ptr_GetQuartzParameters, ptr_FocusOnConsole, 
        ptr_Raqua_Edit, ptr_do_dataentry, ptr_do_browsepkgs, ptr_do_datamanger,
        ptr_do_packagemanger, ptr_do_flushconsole, ptr_do_hsbrowser, ptr_InitAquaIO,
		ptr_RSetConsoleWidth;

DL_FUNC ptr_R_ProcessEvents;


void R_ProcessEvents(void);
OSStatus StartUpGUI(void){
    IBNibRef 	nibRef = NULL;
    OSErr	err = noErr;
	WindowRef ConsoleWindow;
		
    loadRGUIBundle(&cocoaBundleRef);


    /* if the bundle is loaded and at least basic features are provided,
     * we can use the bundle instead of the Carbon window */
    if (cocoaBundleRef && ((cocoaFeatures&cocoa_basic)>0))
        CocoaGUI=true; 
    else
		return(-1000);

    if (CocoaGUI && cocoaSelectWindow) cocoaSelectWindow(0);


    /* ptr_R_ReadConsole = Rstd_ReadConsole; */
    ptr_R_ReadConsole = RGUI_ReadConsole;
    /* if(!ptr_R_ReadConsole) R_Suicide("Cannot load R_ReadConsole"); */
    ptr_R_WriteConsole = RGUI_WriteConsole;

    
guifailure:
if(nibRef)
DisposeNibReference(nibRef);

return(err);
}

void RGUI_WriteConsole(char *str, int len)
{
    if (CocoaGUI) {
        if (cocoaWriteConsole) {
            CFStringRef text = CFStringCreateWithCString(NULL, str, kCFStringEncodingMacRoman);
            if(text){
				cocoaWriteConsole(text);
				CFRelease(text);
				text = NULL;
			}
        }
    } 
}



int RGUI_ReadConsole(char *prompt, unsigned char *buf, int len,
					  int addtohistory)
{
	OSStatus 	err = noErr;
	int 		txtlen;
	fprintf(stderr,"RGUI_ReadConsole:\n");
	if(CocoaGUI)  {
		RGUI_WritePrompt(prompt);
		cocoaProcessEvents(0);
		
		txtlen = strlen(inputBuffer);
		strncpy(buf,inputBuffer,len);
		fprintf(stderr,"\nbuffer='%s'",inputBuffer);
	}
    return(1);
}



 
void RGUI_WritePrompt(char *prompt) {
    if (CocoaGUI) {
        if (cocoaWritePrompt) {
            CFStringRef text = CFStringCreateWithCString(NULL, prompt, kCFStringEncodingMacRoman);
            if(text){
				cocoaWritePrompt(text);
            	CFRelease(text);
				text = NULL;
			}
        }
    } 
}


/* This is called too early to use moduleCdynload */
void R_load_aqua_shlib(void)
{
    char aqua_DLL[PATH_MAX], buf[1000], *p;
    void *handle;
    struct stat sb;

	if(StartUpGUI()==noErr)
		return;

    p = getenv("R_HOME");
    if(!p) {
	sprintf(buf, "R_HOME was not set");
	R_Suicide(buf);
    }
    strcpy(aqua_DLL, p);
    strcat(aqua_DLL, "/modules/R_aqua");
    strcat(aqua_DLL, SHLIB_EXT); /* from config.h */
    if(stat(aqua_DLL, &sb))
	R_Suicide("Probably no AQUA support: the shared library was not found");
/* cannot use computeDLOpenFlag as warnings will crash R at this stage */
#ifdef RTLD_NOW
    handle = dlopen(aqua_DLL, RTLD_NOW);
#else
    handle = dlopen(aqua_DLL, 0);
#endif
    if(handle == NULL) {
	sprintf(buf, "The AQUA shared library could not be loaded.\n  The error was %s\n", dlerror());
	R_Suicide(buf);
    }

    ptr_R_Suicide = Rdlsym(handle, "Raqua_Suicide");
    if(!ptr_R_Suicide) Rstd_Suicide("Cannot load Raqua_Suicide");
    ptr_R_StartConsole = Rdlsym(handle, "Raqua_StartConsole");
    if(!ptr_R_StartConsole) R_Suicide("Cannot load R_StartConsole");
    ptr_R_ReadConsole = Rdlsym(handle, "Raqua_ReadConsole");
    if(!ptr_R_ReadConsole) R_Suicide("Cannot load R_ReadConsole");
    ptr_R_WriteConsole = Rdlsym(handle, "Raqua_WriteConsole");
    if(!ptr_R_WriteConsole) R_Suicide("Cannot load R_WriteConsole");
    ptr_R_ResetConsole = Rdlsym(handle, "Raqua_ResetConsole");
    if(!ptr_R_ResetConsole) R_Suicide("Cannot load R_ResetConsole");
    ptr_R_FlushConsole = Rdlsym(handle, "Raqua_FlushConsole");
    if(!ptr_R_FlushConsole) R_Suicide("Cannot load R_FlushConsole");
    ptr_R_ClearerrConsole = Rdlsym(handle, "Raqua_ClearerrConsole");
    if(!ptr_R_ClearerrConsole) R_Suicide("Cannot load R_ClearerrConsole");
    ptr_do_wsbrowser = Rdlsym(handle, "Raqua_do_wsbrowser");
    if(!ptr_do_wsbrowser) R_Suicide("Cannot load do_wsbrowser");
    ptr_R_ShowFiles = Rdlsym(handle, "Raqua_ShowFiles");
    if(!ptr_R_ShowFiles) R_Suicide("Cannot load Raqua_R_ShowFiles");
    ptr_R_loadhistory = Rdlsym(handle, "Raqua_loadhistory");
    if(!ptr_R_loadhistory) R_Suicide("Cannot load Raqua_loadhistory");
    ptr_R_savehistory = Rdlsym(handle, "Raqua_savehistory");
    if(!ptr_R_savehistory) R_Suicide("Cannot load Raqua_savehistory");
    ptr_R_ChooseFile = Rdlsym(handle, "Raqua_ChooseFile");
    if(!ptr_R_ChooseFile) R_Suicide("Cannot load Raqua_R_ChooseFile");
    ptr_GetQuartzParameters = Rdlsym(handle, "Raqua_GetQuartzParameters");
    if(!ptr_GetQuartzParameters) R_Suicide("Cannot load Raqua_GetQuartzParameters");
    ptr_FocusOnConsole =  Rdlsym(handle, "Raqua_FocusOnConsole");
    if(!ptr_FocusOnConsole) R_Suicide("Cannot load Raqua_FocusOnConsole");
	ptr_Raqua_Edit = Rdlsym(handle, "Raqua_Edit");
    if(!ptr_Raqua_Edit) R_Suicide("Cannot load Raqua_Edit");
    ptr_do_dataentry = Rdlsym(handle, "Raqua_dataentry");
    if(!ptr_do_dataentry) R_Suicide("Cannot load Raqua_dataentry");
    ptr_do_browsepkgs = Rdlsym(handle, "Raqua_browsepkgs");
    if(!ptr_do_browsepkgs) R_Suicide("Cannot load Raqua_browsepkgs");
    ptr_R_ShowMessage = Rdlsym(handle, "Raqua_ShowMessage");
    if(!ptr_R_ShowMessage) R_Suicide("Cannot load Raqua_ShowMessage");
    ptr_R_CleanUp = Rdlsym(handle, "Raqua_CleanUp");
    if(!ptr_R_CleanUp) R_Suicide("Cannot load Raqua_CleanUp");
    ptr_do_datamanger = Rdlsym(handle, "Raqua_datamanger");
    if(!ptr_do_datamanger) R_Suicide("Cannot load Raqua_datamanger");
    ptr_do_packagemanger = Rdlsym(handle, "Raqua_packagemanger");
    if(!ptr_do_packagemanger) R_Suicide("Cannot load Raqua_packagemanger");
    ptr_do_flushconsole = Rdlsym(handle, "Raqua_doflushconsole");
    if(!ptr_do_flushconsole) R_Suicide("Cannot load Raqua_doflushconsole");
    ptr_do_hsbrowser = Rdlsym(handle, "Raqua_helpsearchbrowser");
    if(!ptr_do_hsbrowser) R_Suicide("Cannot load Raqua_helpsearchbrowser");
    ptr_R_Busy = Rdlsym(handle, "Raqua_Busy");
    if(!ptr_R_Busy) R_Suicide("Cannot load Raqua_Busy");
    ptr_InitAquaIO = Rdlsym(handle, "InitAquaIO");
    if(!ptr_InitAquaIO) R_Suicide("Cannot load InitAquaIO");
    ptr_RSetConsoleWidth = Rdlsym(handle, "RSetConsoleWidth");
    if(!ptr_RSetConsoleWidth) R_Suicide("Cannot load RSetConsoleWidth");

=======
DL_FUNC ptr_do_wsbrowser, ptr_GetQuartzParameters, 
    ptr_do_dataentry, ptr_do_browsepkgs, ptr_do_datamanger,
    ptr_do_packagemanger, ptr_do_flushconsole, ptr_do_hsbrowser,
    ptr_do_selectlist;

DL_FUNC ptr_R_ProcessEvents, ptr_CocoaInnerQuartzDevice, 
    ptr_CocoaGetQuartzParameters, ptr_CocoaSystem;

int (*ptr_Raqua_CustomPrint)(char *, SEXP);

Rboolean CocoaInnerQuartzDevice(NewDevDesc *dd,char *display,
				double width,double height,
				double pointsize,char *family,
				Rboolean antialias,
				Rboolean autorefresh,int quartzpos,
				int bg){
    return (Rboolean)ptr_CocoaInnerQuartzDevice(dd, display,
						width, height,
						pointsize, family,
						antialias,
						autorefresh, quartzpos,
						bg);
}

void CocoaGetQuartzParameters(double *width, double *height, double *ps, 
			      char *family, Rboolean *antialias, 
			      Rboolean *autorefresh, int *quartzpos){
    ptr_CocoaGetQuartzParameters(width, height, ps, family, antialias,
				 autorefresh, quartzpos);
>>>>>>> 9ef8af42
}

void R_ProcessEvents(void);

SEXP do_wsbrowser(SEXP call, SEXP op, SEXP args, SEXP env)
{
    return(ptr_do_wsbrowser(call, op, args, env));
}

#if defined(HAVE_X11)
extern SEXP X11_do_dataentry(SEXP call, SEXP op, SEXP args, SEXP rho); /* from src/unix/X11.c */
#endif

SEXP do_dataentry(SEXP call, SEXP op, SEXP args, SEXP env)
{
    if(useaqua)
	return(ptr_do_dataentry(call, op, args, env));
#if defined(HAVE_X11)
    else
	return(X11_do_dataentry(call, op, args, env));	
#endif
}

SEXP do_browsepkgs(SEXP call, SEXP op, SEXP args, SEXP env)
{
    return(ptr_do_browsepkgs(call, op, args, env));
}


SEXP do_datamanger(SEXP call, SEXP op, SEXP args, SEXP env)
{
    return(ptr_do_datamanger(call, op, args, env));
}


SEXP do_hsbrowser(SEXP call, SEXP op, SEXP args, SEXP env)
{
    return(ptr_do_hsbrowser(call, op, args, env));
}

SEXP do_packagemanger(SEXP call, SEXP op, SEXP args, SEXP env)
{
    return(ptr_do_packagemanger(call, op, args, env));
}

SEXP do_flushconsole(SEXP call, SEXP op, SEXP args, SEXP env)
{
	if(ptr_do_flushconsole)
		ptr_do_flushconsole(call, op, args, env);
	return R_NilValue; 
}

<<<<<<< HEAD
void InitAquaIO(void);
void InitAquaIO(void){
 if(!CocoaGUI)
	ptr_InitAquaIO();
}

void RSetConsoleWidth(void);
void RSetConsoleWidth(void){
 if(!CocoaGUI)
	ptr_RSetConsoleWidth();
=======
SEXP do_selectlist(SEXP call, SEXP op, SEXP args, SEXP env)
{
    return(ptr_do_selectlist(call, op, args, env));
>>>>>>> 9ef8af42
}

SEXP do_aqua_custom_print(SEXP call, SEXP op, SEXP args, SEXP env)
{
    char *vm;
    char *ct;
    int cpr;  
    SEXP rv, objType, obj;

<<<<<<< HEAD
    if(!useaqua | !useCocoa){
      if (R_interrupts_pending)
       onintr();
    }

	if(useCocoa)
		ptr_R_ProcessEvents();

    /*    
    if(CocoaGUI)
	cocoaProcessEvents(0);
    return;
    */

    theTarget = GetEventDispatcherTarget();
    if(CheckEventQueueForUserCancel())
      onintr();

    if(ReceiveNextEvent(0, NULL,kEventDurationNoWait,true,&theEvent)== noErr){       
         conv = ConvertEventRefToEventRecord(theEvent, &outEvent);
    
        if(conv && (outEvent.what == kHighLevelEvent))
            AEProcessAppleEvent(&outEvent);
   
        SendEventToEventTarget (theEvent, theTarget);
        ReleaseEvent(theEvent);
            
    }
=======
    if (!ptr_Raqua_CustomPrint) return R_NilValue;
>>>>>>> 9ef8af42

    checkArity(op, args);
  
    vm = vmaxget();
  
    objType = CAR(args); args = CDR(args);
    obj = CAR(args);

    if (!isString(objType) || LENGTH(objType)<1)
        errorcall(call, "invalid arguments");
    ct=CHAR(STRING_ELT(objType,0));
    cpr=ptr_Raqua_CustomPrint(ct, obj);

    PROTECT(rv=allocVector(INTSXP, 1));
    INTEGER(rv)[0]=cpr;

<<<<<<< HEAD

enum
{
	kOpenCocoaWindow = 'COCO'
};

static int userInput(const char *text) {
	strncpy(inputBuffer,text,inputBufferSize-2);
	return 0;
}

/* The RGUI.bundle is assumed to be installed in $R_HOME:/bin/Frameworks/ */
static void loadRGUIBundle(CFBundleRef *bundlePtr) 
{
	CFURLRef baseURL = NULL;
	CFURLRef CocoabundleURL = NULL;
	CFStringRef   RGUI_path;
	OSStatus (*funcPtr)(void *);
	char tmp[300];
	char bundle_path[PATH_MAX], buf[1000], *p;

    p = getenv("R_HOME");
    if(!p) {
		sprintf(buf, "R_HOME was not set");
		R_Suicide(buf);
    }
    strcpy(bundle_path, p);
    strcat(bundle_path, "/bin/Frameworks/RGUI.bundle");
	RGUI_path = CFStringCreateWithCString(kCFAllocatorDefault, bundle_path, kCFStringEncodingMacRoman);
	CocoabundleURL = CFURLCreateWithFileSystemPath(kCFAllocatorDefault, RGUI_path, kCFURLPOSIXPathStyle, false);
	if(RGUI_path)
		CFRelease(RGUI_path);
	 CFStringGetCString(CFURLGetString(CocoabundleURL),tmp,255, kCFStringEncodingMacRoman);


	*bundlePtr = CFBundleCreate(kCFAllocatorDefault, CocoabundleURL);
	if (*bundlePtr) {
		/* set pointers to all known Cocoa functions. unsupported functions will be 0 */
		cocoaInitializeBundle = CFBundleGetFunctionPointerForName(*bundlePtr, CFSTR("initializeBundle"));
		cocoaDeInitializeBundle = CFBundleGetFunctionPointerForName(*bundlePtr, CFSTR("DeInitializeBundle"));
		cocoaSelectWindow = CFBundleGetFunctionPointerForName(*bundlePtr, CFSTR("selectWindow"));
		cocoaWriteConsole = CFBundleGetFunctionPointerForName(*bundlePtr, CFSTR("writeConsole"));
		cocoaWritePrompt = CFBundleGetFunctionPointerForName(*bundlePtr, CFSTR("writePrompt"));
		cocoaWriteUserInput = CFBundleGetFunctionPointerForName(*bundlePtr, CFSTR("writeUserInput"));
		cocoaRisBusy = CFBundleGetFunctionPointerForName(*bundlePtr, CFSTR("RisBusy"));
		cocoaSetupMenu = CFBundleGetFunctionPointerForName(*bundlePtr, CFSTR("setupMenu"));
		cocoaProcessEvents = CFBundleGetFunctionPointerForName(*bundlePtr, CFSTR("processEvents"));
		
		if (!cocoaInitializeBundle)
			REprintf("Cocoa bundle found, but initializeBundle function is not present. The bundle won't be used.\n");
		else
			cocoaFeatures=(*cocoaInitializeBundle)(userInput);


		/* we perform sanity checks for each feature set to prevent segfaults due to undefined functions */
		if (((cocoaFeatures&cocoa_basic)>0) && ((!cocoaWriteConsole)||(!cocoaWritePrompt))) {
			REprintf("Cocoa bundle advertizes basic features, but at least one feature was not found! Disabling bundle.\n");
			cocoaFeatures=0;
		}
		if (((cocoaFeatures&cocoa_loop)>0) && ((!cocoaProcessEvents))) {
			REprintf("Cocoa bundle advertizes event loop features, but at least one feature was not found! Disabling bundle.\n");
			cocoaFeatures=0;
		}
	} else fprintf(stderr,"\nCannot load the Cocoa GUI");

	
	if(CocoabundleURL){
		CFRelease(CocoabundleURL);
		CocoabundleURL = NULL;
	}
CantCreateBundleURL:

		if(baseURL){
			CFRelease(baseURL);
			baseURL = NULL;
		}
CantCopyURL:
CantFindMainBundle:
		return;
}

=======
    vmaxset(vm);
    UNPROTECT(1);
>>>>>>> 9ef8af42

    return rv;
}

<<<<<<< HEAD




void R_load_aqua_shlib()
=======
void R_ProcessEvents(void)
>>>>>>> 9ef8af42
{
    if(!useaqua){
	if (R_interrupts_pending)
	    onintr();
	return;
    } else
	ptr_R_ProcessEvents();
}
#endif<|MERGE_RESOLUTION|>--- conflicted
+++ resolved
@@ -38,263 +38,6 @@
 extern Rboolean useaqua; /* from src/unix/system.c */
 
 
-<<<<<<< HEAD
-#include <Carbon/Carbon.h>
-extern Rboolean useaqua; /* from src/unix/system.c */
-extern Rboolean CocoaGUI; /* from src/unix/system.c */
-extern Rboolean useCocoa; /* from src/unix/system.c */
-
-/*
- -------------------------------------------------------- Cocoa interface functions ------
- */
-
-/* feature constants - return value of cocoaInitializeBundle (if positive) is a bit mask of those constants, which define the functionality provided by the bundle */
-#define cocoa_basic 0x0001 /* basic functionality */
-#define cocoa_loop  0x0002 /* event loop functionality */
-#define cocoa_menu  0x0004 /* if set, Cocoa provides its own menu, Carbon should skip menu creation */
-
-int cocoaFeatures=0; /* defines the capabilities of the currently loaded bundle */
-
-CFBundleRef cocoaBundleRef = NULL; /* reference to the currently loaded bundle */
-
-/* Cocoa functions - if the function is optional you (in aquaconsole) must check for its presence before calling! */
-
-/*===feature group: cocoa_basic (mandatory group - all Cocoa bundles must implement this group) */
-/* - initialize Cocoa; takes userInput callback function as argument; returns bitmask for cocoaFeatures */
-int (*cocoaInitializeBundle)(int (*callBack)(const char *));
-void (*cocoaDeInitializeBundle)(void);
-
-/* the following functions return 0 on success and !=0 on failure */
-/* - makes Cocoa window active; the window number should be 0 since we have only the main window atm. */
-int (*cocoaSelectWindow)(int);
-/* - writes string to the console (usually R output) */
-int (*cocoaWriteConsole)(CFStringRef);
-/* - writes the prompt to the console */
-int (*cocoaWritePrompt)(CFStringRef);
-/* - writes echo of the input in the console; if not provided, cocoaWriteConsole is used instead */
-int (*cocoaWriteUserInput)(CFStringRef); /* optional - use WriteConsole if this one is NULL */
-/* - tells Cocoa whether R is busy (parameter=1) or idle (parameter=0) */
-int (*cocoaRisBusy)(int); /* optional */
-
-/*===feature group: cocoa_loop */
-/* - if defined, this function is called in the internal R event loop; parameter is always 0 atm */
-int (*cocoaProcessEvents)(int);
-
-/*===feature group: cocoa_menu */
-/* - this function is called after initialization such as that Cocoa may build the application menu */
-int (*cocoaSetupMenu)(int); /* optional - menu may already have been created in initializeBundle */
-
-static void loadRGUIBundle(CFBundleRef *bundlePtr);
-static int userInput(const char *text);
-void RGUI_WriteConsole(char *str, int len);
-int RGUI_ReadConsole(char *prompt, unsigned char *buf, int len, int addtohistory);
-void RGUI_WritePrompt(char *prompt);
-
-
-/*
- -------------------------------------------------------- END OF Cocoa IF ------
- */
-OSStatus SetUpGUI(void);
-CFBundleRef RBundle = NULL;
-CFURLRef    RbundleURL = NULL;
-
-#define inputBufferSize 32768
-static char inputBuffer[inputBufferSize];
-
-
-static DL_FUNC Rdlsym(void *handle, char const *name)
-{
-    char buf[MAXIDSIZE+1];
-#ifdef HAVE_NO_SYMBOL_UNDERSCORE
-    sprintf(buf, "%s", name);
-#else
-    sprintf(buf, "_%s", name);
-#endif
-    return (DL_FUNC) dlsym(handle, buf);
-}
-
-extern DL_FUNC 	ptr_R_ReadConsole, ptr_R_WriteConsole, ptr_R_ResetConsole, 
-                ptr_R_FlushConsole, ptr_R_ClearerrConsole, ptr_R_StartConsole, 
-                ptr_R_ShowFiles, ptr_R_loadhistory,  ptr_R_savehistory,
-                ptr_R_ChooseFile, ptr_R_CleanUp, ptr_R_ShowMessage, ptr_R_Suicide,
-                ptr_R_Busy;
-
-
-DL_FUNC ptr_do_wsbrowser, ptr_GetQuartzParameters, ptr_FocusOnConsole, 
-        ptr_Raqua_Edit, ptr_do_dataentry, ptr_do_browsepkgs, ptr_do_datamanger,
-        ptr_do_packagemanger, ptr_do_flushconsole, ptr_do_hsbrowser, ptr_InitAquaIO,
-		ptr_RSetConsoleWidth;
-
-DL_FUNC ptr_R_ProcessEvents;
-
-
-void R_ProcessEvents(void);
-OSStatus StartUpGUI(void){
-    IBNibRef 	nibRef = NULL;
-    OSErr	err = noErr;
-	WindowRef ConsoleWindow;
-		
-    loadRGUIBundle(&cocoaBundleRef);
-
-
-    /* if the bundle is loaded and at least basic features are provided,
-     * we can use the bundle instead of the Carbon window */
-    if (cocoaBundleRef && ((cocoaFeatures&cocoa_basic)>0))
-        CocoaGUI=true; 
-    else
-		return(-1000);
-
-    if (CocoaGUI && cocoaSelectWindow) cocoaSelectWindow(0);
-
-
-    /* ptr_R_ReadConsole = Rstd_ReadConsole; */
-    ptr_R_ReadConsole = RGUI_ReadConsole;
-    /* if(!ptr_R_ReadConsole) R_Suicide("Cannot load R_ReadConsole"); */
-    ptr_R_WriteConsole = RGUI_WriteConsole;
-
-    
-guifailure:
-if(nibRef)
-DisposeNibReference(nibRef);
-
-return(err);
-}
-
-void RGUI_WriteConsole(char *str, int len)
-{
-    if (CocoaGUI) {
-        if (cocoaWriteConsole) {
-            CFStringRef text = CFStringCreateWithCString(NULL, str, kCFStringEncodingMacRoman);
-            if(text){
-				cocoaWriteConsole(text);
-				CFRelease(text);
-				text = NULL;
-			}
-        }
-    } 
-}
-
-
-
-int RGUI_ReadConsole(char *prompt, unsigned char *buf, int len,
-					  int addtohistory)
-{
-	OSStatus 	err = noErr;
-	int 		txtlen;
-	fprintf(stderr,"RGUI_ReadConsole:\n");
-	if(CocoaGUI)  {
-		RGUI_WritePrompt(prompt);
-		cocoaProcessEvents(0);
-		
-		txtlen = strlen(inputBuffer);
-		strncpy(buf,inputBuffer,len);
-		fprintf(stderr,"\nbuffer='%s'",inputBuffer);
-	}
-    return(1);
-}
-
-
-
- 
-void RGUI_WritePrompt(char *prompt) {
-    if (CocoaGUI) {
-        if (cocoaWritePrompt) {
-            CFStringRef text = CFStringCreateWithCString(NULL, prompt, kCFStringEncodingMacRoman);
-            if(text){
-				cocoaWritePrompt(text);
-            	CFRelease(text);
-				text = NULL;
-			}
-        }
-    } 
-}
-
-
-/* This is called too early to use moduleCdynload */
-void R_load_aqua_shlib(void)
-{
-    char aqua_DLL[PATH_MAX], buf[1000], *p;
-    void *handle;
-    struct stat sb;
-
-	if(StartUpGUI()==noErr)
-		return;
-
-    p = getenv("R_HOME");
-    if(!p) {
-	sprintf(buf, "R_HOME was not set");
-	R_Suicide(buf);
-    }
-    strcpy(aqua_DLL, p);
-    strcat(aqua_DLL, "/modules/R_aqua");
-    strcat(aqua_DLL, SHLIB_EXT); /* from config.h */
-    if(stat(aqua_DLL, &sb))
-	R_Suicide("Probably no AQUA support: the shared library was not found");
-/* cannot use computeDLOpenFlag as warnings will crash R at this stage */
-#ifdef RTLD_NOW
-    handle = dlopen(aqua_DLL, RTLD_NOW);
-#else
-    handle = dlopen(aqua_DLL, 0);
-#endif
-    if(handle == NULL) {
-	sprintf(buf, "The AQUA shared library could not be loaded.\n  The error was %s\n", dlerror());
-	R_Suicide(buf);
-    }
-
-    ptr_R_Suicide = Rdlsym(handle, "Raqua_Suicide");
-    if(!ptr_R_Suicide) Rstd_Suicide("Cannot load Raqua_Suicide");
-    ptr_R_StartConsole = Rdlsym(handle, "Raqua_StartConsole");
-    if(!ptr_R_StartConsole) R_Suicide("Cannot load R_StartConsole");
-    ptr_R_ReadConsole = Rdlsym(handle, "Raqua_ReadConsole");
-    if(!ptr_R_ReadConsole) R_Suicide("Cannot load R_ReadConsole");
-    ptr_R_WriteConsole = Rdlsym(handle, "Raqua_WriteConsole");
-    if(!ptr_R_WriteConsole) R_Suicide("Cannot load R_WriteConsole");
-    ptr_R_ResetConsole = Rdlsym(handle, "Raqua_ResetConsole");
-    if(!ptr_R_ResetConsole) R_Suicide("Cannot load R_ResetConsole");
-    ptr_R_FlushConsole = Rdlsym(handle, "Raqua_FlushConsole");
-    if(!ptr_R_FlushConsole) R_Suicide("Cannot load R_FlushConsole");
-    ptr_R_ClearerrConsole = Rdlsym(handle, "Raqua_ClearerrConsole");
-    if(!ptr_R_ClearerrConsole) R_Suicide("Cannot load R_ClearerrConsole");
-    ptr_do_wsbrowser = Rdlsym(handle, "Raqua_do_wsbrowser");
-    if(!ptr_do_wsbrowser) R_Suicide("Cannot load do_wsbrowser");
-    ptr_R_ShowFiles = Rdlsym(handle, "Raqua_ShowFiles");
-    if(!ptr_R_ShowFiles) R_Suicide("Cannot load Raqua_R_ShowFiles");
-    ptr_R_loadhistory = Rdlsym(handle, "Raqua_loadhistory");
-    if(!ptr_R_loadhistory) R_Suicide("Cannot load Raqua_loadhistory");
-    ptr_R_savehistory = Rdlsym(handle, "Raqua_savehistory");
-    if(!ptr_R_savehistory) R_Suicide("Cannot load Raqua_savehistory");
-    ptr_R_ChooseFile = Rdlsym(handle, "Raqua_ChooseFile");
-    if(!ptr_R_ChooseFile) R_Suicide("Cannot load Raqua_R_ChooseFile");
-    ptr_GetQuartzParameters = Rdlsym(handle, "Raqua_GetQuartzParameters");
-    if(!ptr_GetQuartzParameters) R_Suicide("Cannot load Raqua_GetQuartzParameters");
-    ptr_FocusOnConsole =  Rdlsym(handle, "Raqua_FocusOnConsole");
-    if(!ptr_FocusOnConsole) R_Suicide("Cannot load Raqua_FocusOnConsole");
-	ptr_Raqua_Edit = Rdlsym(handle, "Raqua_Edit");
-    if(!ptr_Raqua_Edit) R_Suicide("Cannot load Raqua_Edit");
-    ptr_do_dataentry = Rdlsym(handle, "Raqua_dataentry");
-    if(!ptr_do_dataentry) R_Suicide("Cannot load Raqua_dataentry");
-    ptr_do_browsepkgs = Rdlsym(handle, "Raqua_browsepkgs");
-    if(!ptr_do_browsepkgs) R_Suicide("Cannot load Raqua_browsepkgs");
-    ptr_R_ShowMessage = Rdlsym(handle, "Raqua_ShowMessage");
-    if(!ptr_R_ShowMessage) R_Suicide("Cannot load Raqua_ShowMessage");
-    ptr_R_CleanUp = Rdlsym(handle, "Raqua_CleanUp");
-    if(!ptr_R_CleanUp) R_Suicide("Cannot load Raqua_CleanUp");
-    ptr_do_datamanger = Rdlsym(handle, "Raqua_datamanger");
-    if(!ptr_do_datamanger) R_Suicide("Cannot load Raqua_datamanger");
-    ptr_do_packagemanger = Rdlsym(handle, "Raqua_packagemanger");
-    if(!ptr_do_packagemanger) R_Suicide("Cannot load Raqua_packagemanger");
-    ptr_do_flushconsole = Rdlsym(handle, "Raqua_doflushconsole");
-    if(!ptr_do_flushconsole) R_Suicide("Cannot load Raqua_doflushconsole");
-    ptr_do_hsbrowser = Rdlsym(handle, "Raqua_helpsearchbrowser");
-    if(!ptr_do_hsbrowser) R_Suicide("Cannot load Raqua_helpsearchbrowser");
-    ptr_R_Busy = Rdlsym(handle, "Raqua_Busy");
-    if(!ptr_R_Busy) R_Suicide("Cannot load Raqua_Busy");
-    ptr_InitAquaIO = Rdlsym(handle, "InitAquaIO");
-    if(!ptr_InitAquaIO) R_Suicide("Cannot load InitAquaIO");
-    ptr_RSetConsoleWidth = Rdlsym(handle, "RSetConsoleWidth");
-    if(!ptr_RSetConsoleWidth) R_Suicide("Cannot load RSetConsoleWidth");
-
-=======
 DL_FUNC ptr_do_wsbrowser, ptr_GetQuartzParameters, 
     ptr_do_dataentry, ptr_do_browsepkgs, ptr_do_datamanger,
     ptr_do_packagemanger, ptr_do_flushconsole, ptr_do_hsbrowser,
@@ -324,7 +67,6 @@
 			      Rboolean *autorefresh, int *quartzpos){
     ptr_CocoaGetQuartzParameters(width, height, ps, family, antialias,
 				 autorefresh, quartzpos);
->>>>>>> 9ef8af42
 }
 
 void R_ProcessEvents(void);
@@ -377,22 +119,9 @@
 	return R_NilValue; 
 }
 
-<<<<<<< HEAD
-void InitAquaIO(void);
-void InitAquaIO(void){
- if(!CocoaGUI)
-	ptr_InitAquaIO();
-}
-
-void RSetConsoleWidth(void);
-void RSetConsoleWidth(void){
- if(!CocoaGUI)
-	ptr_RSetConsoleWidth();
-=======
 SEXP do_selectlist(SEXP call, SEXP op, SEXP args, SEXP env)
 {
     return(ptr_do_selectlist(call, op, args, env));
->>>>>>> 9ef8af42
 }
 
 SEXP do_aqua_custom_print(SEXP call, SEXP op, SEXP args, SEXP env)
@@ -402,38 +131,7 @@
     int cpr;  
     SEXP rv, objType, obj;
 
-<<<<<<< HEAD
-    if(!useaqua | !useCocoa){
-      if (R_interrupts_pending)
-       onintr();
-    }
-
-	if(useCocoa)
-		ptr_R_ProcessEvents();
-
-    /*    
-    if(CocoaGUI)
-	cocoaProcessEvents(0);
-    return;
-    */
-
-    theTarget = GetEventDispatcherTarget();
-    if(CheckEventQueueForUserCancel())
-      onintr();
-
-    if(ReceiveNextEvent(0, NULL,kEventDurationNoWait,true,&theEvent)== noErr){       
-         conv = ConvertEventRefToEventRecord(theEvent, &outEvent);
-    
-        if(conv && (outEvent.what == kHighLevelEvent))
-            AEProcessAppleEvent(&outEvent);
-   
-        SendEventToEventTarget (theEvent, theTarget);
-        ReleaseEvent(theEvent);
-            
-    }
-=======
     if (!ptr_Raqua_CustomPrint) return R_NilValue;
->>>>>>> 9ef8af42
 
     checkArity(op, args);
   
@@ -450,105 +148,13 @@
     PROTECT(rv=allocVector(INTSXP, 1));
     INTEGER(rv)[0]=cpr;
 
-<<<<<<< HEAD
-
-enum
-{
-	kOpenCocoaWindow = 'COCO'
-};
-
-static int userInput(const char *text) {
-	strncpy(inputBuffer,text,inputBufferSize-2);
-	return 0;
-}
-
-/* The RGUI.bundle is assumed to be installed in $R_HOME:/bin/Frameworks/ */
-static void loadRGUIBundle(CFBundleRef *bundlePtr) 
-{
-	CFURLRef baseURL = NULL;
-	CFURLRef CocoabundleURL = NULL;
-	CFStringRef   RGUI_path;
-	OSStatus (*funcPtr)(void *);
-	char tmp[300];
-	char bundle_path[PATH_MAX], buf[1000], *p;
-
-    p = getenv("R_HOME");
-    if(!p) {
-		sprintf(buf, "R_HOME was not set");
-		R_Suicide(buf);
-    }
-    strcpy(bundle_path, p);
-    strcat(bundle_path, "/bin/Frameworks/RGUI.bundle");
-	RGUI_path = CFStringCreateWithCString(kCFAllocatorDefault, bundle_path, kCFStringEncodingMacRoman);
-	CocoabundleURL = CFURLCreateWithFileSystemPath(kCFAllocatorDefault, RGUI_path, kCFURLPOSIXPathStyle, false);
-	if(RGUI_path)
-		CFRelease(RGUI_path);
-	 CFStringGetCString(CFURLGetString(CocoabundleURL),tmp,255, kCFStringEncodingMacRoman);
-
-
-	*bundlePtr = CFBundleCreate(kCFAllocatorDefault, CocoabundleURL);
-	if (*bundlePtr) {
-		/* set pointers to all known Cocoa functions. unsupported functions will be 0 */
-		cocoaInitializeBundle = CFBundleGetFunctionPointerForName(*bundlePtr, CFSTR("initializeBundle"));
-		cocoaDeInitializeBundle = CFBundleGetFunctionPointerForName(*bundlePtr, CFSTR("DeInitializeBundle"));
-		cocoaSelectWindow = CFBundleGetFunctionPointerForName(*bundlePtr, CFSTR("selectWindow"));
-		cocoaWriteConsole = CFBundleGetFunctionPointerForName(*bundlePtr, CFSTR("writeConsole"));
-		cocoaWritePrompt = CFBundleGetFunctionPointerForName(*bundlePtr, CFSTR("writePrompt"));
-		cocoaWriteUserInput = CFBundleGetFunctionPointerForName(*bundlePtr, CFSTR("writeUserInput"));
-		cocoaRisBusy = CFBundleGetFunctionPointerForName(*bundlePtr, CFSTR("RisBusy"));
-		cocoaSetupMenu = CFBundleGetFunctionPointerForName(*bundlePtr, CFSTR("setupMenu"));
-		cocoaProcessEvents = CFBundleGetFunctionPointerForName(*bundlePtr, CFSTR("processEvents"));
-		
-		if (!cocoaInitializeBundle)
-			REprintf("Cocoa bundle found, but initializeBundle function is not present. The bundle won't be used.\n");
-		else
-			cocoaFeatures=(*cocoaInitializeBundle)(userInput);
-
-
-		/* we perform sanity checks for each feature set to prevent segfaults due to undefined functions */
-		if (((cocoaFeatures&cocoa_basic)>0) && ((!cocoaWriteConsole)||(!cocoaWritePrompt))) {
-			REprintf("Cocoa bundle advertizes basic features, but at least one feature was not found! Disabling bundle.\n");
-			cocoaFeatures=0;
-		}
-		if (((cocoaFeatures&cocoa_loop)>0) && ((!cocoaProcessEvents))) {
-			REprintf("Cocoa bundle advertizes event loop features, but at least one feature was not found! Disabling bundle.\n");
-			cocoaFeatures=0;
-		}
-	} else fprintf(stderr,"\nCannot load the Cocoa GUI");
-
-	
-	if(CocoabundleURL){
-		CFRelease(CocoabundleURL);
-		CocoabundleURL = NULL;
-	}
-CantCreateBundleURL:
-
-		if(baseURL){
-			CFRelease(baseURL);
-			baseURL = NULL;
-		}
-CantCopyURL:
-CantFindMainBundle:
-		return;
-}
-
-=======
     vmaxset(vm);
     UNPROTECT(1);
->>>>>>> 9ef8af42
 
     return rv;
 }
 
-<<<<<<< HEAD
-
-
-
-
-void R_load_aqua_shlib()
-=======
 void R_ProcessEvents(void)
->>>>>>> 9ef8af42
 {
     if(!useaqua){
 	if (R_interrupts_pending)
