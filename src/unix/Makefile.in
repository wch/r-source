#
# ${R_HOME}/src/unix/Makefile

VPATH = @srcdir@
srcdir = @srcdir@
top_srcdir = @top_srcdir@

top_builddir = ../..
subdir = src/unix

include $(top_builddir)/Makeconf

ALL_CPPFLAGS = $(R_XTRA_CPPFLAGS) $(X_CFLAGS) $(CPPFLAGS) $(DEFS)

SOURCES_C_BASE = dynload.c edit.c stubs.c system.c sys-unix.c sys-std.c \
  X11.c aqua.c
SOURCES = $(SOURCES_C_BASE)
DEPENDS = $(SOURCES:.c=.d)
OBJECTS = $(SOURCES:.c=.o)
HEADERS = Runix.h hpdlfcn.h

distdir = $(top_builddir)/$(PACKAGE)-$(VERSION)/$(subdir)
DISTFILES = \
  Makefile.in $(SOURCES_C_BASE) Rembedded.c \
  $(HEADERS) hpdlfcn.c system.txt

<<<<<<< HEAD
noinst_LIBRARIES = libunix.a
libunix_a_SOURCES = $(SOURCES)
libunix_a_OBJECTS = $(OBJECTS)

## <FIXME>
## We most likely will not want a separate shared library.
## If we have a final decision, remove libunix.la target.
## </FIXME>
noinst_LTLIBRARIES = libunix.la
libunix_la_SOURCES = $(SOURCES)
libunix_la_OBJECTS = $(OBJECTS:.o=.lo)
@USE_LIBTOOL_TRUE@libunix_la_LDFLAGS = -avoid-version -rpath "$(Rexeclibdir)"
=======
@WANT_R_SHLIB_TRUE@ALL_CFLAGS = $(ALL_CFLAGS_LO)
>>>>>>> 9ef8af42

all: Makefile Makedeps R

Makefile: $(srcdir)/Makefile.in \
  $(top_builddir)/config.status \
  ../include/Rversion.h \
  $(SOURCES)
	@cd $(top_builddir) && $(SHELL) ./config.status $(subdir)/$@

Makedeps: Makefile $(DEPENDS)
	@cat $(DEPENDS) >> Makefile
	@touch $@

R: Makefile
	@$(MAKE) Makedeps
@WANT_R_SHLIB_FALSE@	@$(MAKE) libunix.a
@WANT_R_SHLIB_TRUE@	@$(MAKE) stamp-lo

## is this portable?
../include/Rversion.h:
	(cd ../include; $(MAKE) $(@F))

libunix.a: $(OBJECTS)
	rm -rf $@
	$(AR) cr $@ $(OBJECTS)
	$(RANLIB) $@

stamp-lo: $(OBJECTS) Rembedded.o
	@touch $@

mostlyclean: clean
clean:
	@-rm -rf .libs _libs
	@-rm -f Makedeps *.d *.o *.a *.lo *.la stamp-lo
distclean: clean
	@-rm -f Makefile
maintainer-clean: distclean

install install-strip uninstall TAGS info dvi check:

distdir: $(DISTFILES)
	@for f in $(DISTFILES); do \
	  test -f $(distdir)/$${f} \
	    || ln $(srcdir)/$${f} $(distdir)/$${f} 2>/dev/null \
	    || cp -p $(srcdir)/$${f} $(distdir)/$${f}; \
	done

## Automagically generated dependencies:
<|MERGE_RESOLUTION|>--- conflicted
+++ resolved
@@ -24,22 +24,7 @@
   Makefile.in $(SOURCES_C_BASE) Rembedded.c \
   $(HEADERS) hpdlfcn.c system.txt
 
-<<<<<<< HEAD
-noinst_LIBRARIES = libunix.a
-libunix_a_SOURCES = $(SOURCES)
-libunix_a_OBJECTS = $(OBJECTS)
-
-## <FIXME>
-## We most likely will not want a separate shared library.
-## If we have a final decision, remove libunix.la target.
-## </FIXME>
-noinst_LTLIBRARIES = libunix.la
-libunix_la_SOURCES = $(SOURCES)
-libunix_la_OBJECTS = $(OBJECTS:.o=.lo)
-@USE_LIBTOOL_TRUE@libunix_la_LDFLAGS = -avoid-version -rpath "$(Rexeclibdir)"
-=======
 @WANT_R_SHLIB_TRUE@ALL_CFLAGS = $(ALL_CFLAGS_LO)
->>>>>>> 9ef8af42
 
 all: Makefile Makedeps R
 
