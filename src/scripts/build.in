#! @PERL@
#-*- perl -*-
# Copyright (C) 2000-2006 R Development Core Team
#
# This program is free software; you can redistribute it and/or modify
# it under the terms of the GNU General Public License as published by
# the Free Software Foundation; either version 2, or (at your option)
# any later version.
#
# This program is distributed in the hope that it will be useful, but
# WITHOUT ANY WARRANTY; without even the implied warranty of
# MERCHANTABILITY or FITNESS FOR A PARTICULAR PURPOSE.	See the GNU
# General Public License for more details.
#
# A copy of the GNU General Public License is available via WWW at
# http://www.gnu.org/copyleft/gpl.html.	 You can also obtain it by
## writing to the Free Software Foundation, Inc., 51 Franklin Street,
## Fifth Floor, Boston, MA 02110-1301  USA.

# Send any bug reports to r-bugs@r-project.org

use Cwd;
use File::Basename;
use File::Compare;
use File::Find;
use File::Path;
use File::Copy;
use Getopt::Long;
use IO::File;
use R::Dcf;
use R::Logfile;
use R::Rd;
use R::Utils;
use R::Vars;
use Text::DelimMatch;
use Text::Wrap;

## Don't buffer output.
$| = 1;

<<<<<<< HEAD
my $revision = ' $Revision: 1.81 $ ';
=======
my $revision = ' $Rev$ ';
>>>>>>> 9ef8af42
my $version;
my $name;
$revision =~ / ([\d\.]*) /;
$version = $1;
($name = $0) =~ s|.*/||;

R::Vars::error("R_HOME", "R_EXE");

my $WINDOWS = ($R::Vars::OSTYPE eq "windows");

my @exclude_patterns = R::Utils::get_exclude_patterns();

my @known_options = ("help|h", "version|v", "binary", "no-docs",
		     "use-zip", "use-zip-help", "use-zip-data",
		     "force", "no-vignettes");

if($WINDOWS) {
    die "Please set TMPDIR to a valid temporary directory\n"
	unless (-d ${R::Vars::TMPDIR});
    @known_options = ("help|h", "version|v", "binary", "docs:s",
		      "auto-zip",
		      "use-zip", "use-zip-help", "use-zip-data",
		      "force", "no-vignettes");
}

GetOptions(@known_options) or usage();

R_version("R add-on package builder", $version) if $opt_version;
usage() if $opt_help;

## Use system default unless explicitly specified otherwise.
$ENV{"R_DEFAULT_PACKAGES"} = "";

my $startdir = R_cwd();
my $R_platform = R_getenv("R_PLATFORM", "unknown-binary");
my $gzip = R_getenv("R_GZIPCMD", "gzip");
my $tar = R_getenv("TAR", "tar");
my $libdir = R_tempfile("Rinst");

my $INSTALL_opts = "";
$INSTALL_opts .= " --use-zip" if $opt_use_zip;
$INSTALL_opts .= " --use-zip-data" if $opt_use_zip_data;
$INSTALL_opts .= " --use-zip-help" if $opt_use_zip_help;
if($WINDOWS) {
    $INSTALL_opts .= " --docs=$opt_docs" if $opt_docs;
    $INSTALL_opts .= " --auto-zip" if $opt_auto_zip;
} else {
    $INSTALL_opts .= " --no-docs" if $opt_no_docs;
}
## <FIXME>
## Once we have a 'global' log file, use $log->warning() instead of just
## print().
if(!$opt_binary && $INSTALL_opts ne "") {
    print "** Options '$INSTALL_opts' only for '--binary' ignored\n";
}
## </FIXME>

## This is the main loop over all packages to be packaged.
foreach my $pkg (@ARGV) {
    my $is_bundle = 0;
    $pkg =~ s/\/$//;
    my $pkgname = basename($pkg);
    chdir($startdir);

    my $log = new R::Logfile();

    my $description;
    $log->checking("for file '$pkg/DESCRIPTION'");
    if(-r &file_path($pkg, "DESCRIPTION")) {
	$description = new R::Dcf(&file_path($pkg, "DESCRIPTION"));
	$log->result("OK");
    }
    else {
	$log->result("NO");
	exit(1);
    }

<<<<<<< HEAD
    if($opt_binary) {
	my $libdir = &file_path(${R::Vars::TMPDIR}, "Rbuild.$$");
	mkdir("$libdir", 0755)
	    or die "Error: cannot create directory '$libdir'\n";

	my $cmd;
	if($WINDOWS) {
	    $cmd = join(" ",
			("Rcmd.exe INSTALL -l",
			 &shell_quote_file_path($libdir),
			 "$INSTALL_opts",
			 &shell_quote_file_path($pkg)));
	} else {
	    $cmd = join(" ",
			(&shell_quote_file_path(${R::Vars::R_EXE}),
			 "CMD INSTALL -l",
			 &shell_quote_file_path($libdir),
			 "$INSTALL_opts",
			 &shell_quote_file_path($pkg)));
	}
	if(R_system($cmd)) {
	    $log->error("installation failed");
=======
    my @bundlepkgs;
    if($description->{"Contains"}) {
	$log->message("looks like '${pkg}' is a package bundle");
	$is_bundle = 1;
	@bundlepkgs = split(/\s+/, $description->{"Contains"});
	foreach my $ppkg (@bundlepkgs) {
	    $log->message("cleaning '$ppkg' in bundle '$pkg'");
	    $log->setstars("**");
	    chdir($startdir);
	    cleanup_pkg(&file_path("$pkg", "$ppkg"), $log);
	    $log->setstars("*");
>>>>>>> 9ef8af42
	}
	foreach my $ppkg (@bundlepkgs) {
	    $log->message("preparing '$ppkg' in bundle '$pkg':");
	    $log->setstars("**");
	    chdir($startdir);
	    prepare_pkg(&file_path("$pkg", "$ppkg"), $is_bundle,
			$description, $log);
	    $log->setstars("*");
	}
	foreach my $ppkg (@bundlepkgs) {
	    $log->message("cleaning '$ppkg' in bundle '$pkg'");
	    $log->setstars("**");
	    chdir($startdir);
	    cleanup_pkg(&file_path("$pkg", "$ppkg"), $log);
	    $log->setstars("*");
	}
	rmtree("$libdir") if (-d "$libdir");
    } else {
	$is_bundle = 0;
	chdir($startdir);
	$log->message("preparing '$pkg':");
	prepare_pkg("$pkg", $is_bundle, $description, $log);
    }

    chdir($startdir);

    $log->message("removing junk files");
    find(\&unlink_junk_files, $pkg);

    my $exclude = R_tempfile("Rbuild-exclude");
    open(EXCLUDE, "> $exclude")
	or die "Error: cannot open file '$exclude' for writing\n";
    binmode EXCLUDE if $WINDOWS;
    ## <NOTE>
    ## For bundles, the .Rbuildignore mechanism is not consistent
    ## between build and check: the latter always works on a per
    ## package basis.
    if(-f &file_path($pkg, ".Rbuildignore")) {
	open(RBUILDIGNORE, &file_path($pkg, ".Rbuildignore"));
	while(<RBUILDIGNORE>) {
	    chop;
	    push(@exclude_patterns, $_) if $_;
	}
	close(RBUILDIGNORE);
    }
    ## </NOTE>
    sub find_exclude_files {
	print EXCLUDE "$File::Find::name\n" if(-d $_ && /^check$/);
	print EXCLUDE "$File::Find::name\n" if(-d $_ && /^chm$/);
	print EXCLUDE "$File::Find::name\n" if(-d $_ && /[Oo]ld$/);
	print EXCLUDE "$File::Find::name\n" if /^GNUMakefile$/;
	print EXCLUDE "$File::Find::name\n" if(-d $_ && /^CVS$/);
	print EXCLUDE "$File::Find::name\n" if(-d $_ && /^\.svn$/);
	print EXCLUDE "$File::Find::name\n" if(-d $_ && /^\.arch-ids$/);
	print EXCLUDE "$File::Find::name\n" if(-d $_ && /^\.git$/);
	## Windows DLL resource file
	push(@exclude_patterns, "^src/" . $pkgname . "_res\\.rc");
	my $filename = $File::Find::name;
	$filename =~ s/^[^\/]*\///;
	foreach my $p (@exclude_patterns) {
	    if($WINDOWS) {
		## Argh: Windows is case-honoring but not
		## case-insensitive ...
		print EXCLUDE "$File::Find::name\n"
		    if($filename =~ /$p/i);
	    }
	    else {
		if($filename =~ /$p/) {
		    ## Seems that the Tar '-X' option uses exclude
		    ## *shell* patterns, where '*', '?', and '[...]'
		    ## are the usual shell wildcards and '\' escapes
		    ## them.  Hence we need to escape the wildcard
		    ## characters in file names.  On Windows, the
		    ## first two are invalid (and hence rejected by
		    ## R CMD check), and the last two do not need
		    ## escaping.
		    $filename = "$File::Find::name";
		    $filename =~ s/\[/\\\[/g;
		    $filename =~ s/\]/\\\]/g;
		    print EXCLUDE "$filename\n";
		}
	    }
	}
    }
    chdir(&file_path("$pkg", ".."));
    find(\&find_exclude_files, "$pkgname");
    close(EXCLUDE);

    my $filename = "${pkgname}_" . $description->{"Version"} . ".tar";
    my $filepath = &file_path($startdir, $filename);
    ## under Windows, need separate Cygwin and Windows versions of path.
    my $origfilepath = $filepath;
    if($WINDOWS) {
	## workaround for paths in Cygwin tar
	$filepath =~ s+^([A-Za-z]):+/cygdrive/\1+;
    }
    R_system(join(" ",
		  ("$tar chf",
		   &shell_quote_file_path($filepath),
		   "$pkgname")));
    my $tmpdir = R_tempfile("Rbuild");
    rmtree($tmpdir) if(-d $tmpdir);
    mkdir("$tmpdir", 0755)
	or die "Error: cannot create directory '$tmpdir'\n";
    chdir($tmpdir);
    ## was xhf, but there are no symbolic links here and that is invalid
    ## on FreeBSD, see http://www.freebsd.org/cgi/man.cgi?query=tar&apropos=0&sektion=0&manpath=FreeBSD+5.4-RELEASE+and+Ports&format=html
    R_system(join(" ",
		  ("$tar xf",
		   &shell_quote_file_path($filepath))));
    ## Remove exclude files.
    open(EXCLUDE, "< $exclude");
    while(<EXCLUDE>) {
	rmtree(glob($_));
    }
    close(EXCLUDE);
    unlink($exclude);
    unlink($origfilepath);
    ## Fix up man, R and demo directories (in each package for a bundle)
    sub find_invalid_files {
	my ($dpath) = @_;
	my $Rcmd = "tools:::.check_package_subdirs(\"$dpath\", TRUE)\n";
	my @out = R_runR($Rcmd, "--vanilla --slave",
			 "R_DEFAULT_PACKAGES=NULL");
	@out = grep(!/^\>/, @out);
	if(scalar(@out) > 0) {
	    $log->message("excluding invalid files from '$dpath'");
	    $log->print(join("\n", @out) . "\n");
	}
    }
    if($is_bundle) {
	foreach $ppkg (@bundlepkgs) {
	    &find_invalid_files("$pkgname/$ppkg");
	    chdir($tmpdir);
	}
<<<<<<< HEAD
	close(EXCLUDE);
	unlink($exclude);
	## </FIXME>

	## <NOTE>
	## We maybe should add some build stamps as well ...
	## (But not just 'Packaged', as then binary packages created
	## from source packages would record conflicting data.)
	## </NOTE>

	my $filepath = &file_path($startdir, $filename);
	if($WINDOWS) {
	    R_system(join(" ",
			  ("zip -r9X",
			   &shell_quote_file_path($filepath.".zip"),
			   "$pkgs $top_level_files")));
=======
    } else {
	&find_invalid_files($pkgname);
	chdir($tmpdir);
    }
    ## Fix permissions.
    sub fix_permissions {
	## Note that when called via File::Find::find, $_ holds the
	## file name within the current directory.
	if(-d $_) {
	    ## Directories should really be mode 00755 if possible.
	    chmod(00755, $_);
>>>>>>> 9ef8af42
	}
	elsif(-f $_) {
	    ## Files should be readable by everyone, and writable
	    ## only for user.  This leaves a bit of uncertainty
	    ## about the execute bits.
	    chmod(((stat $_)[2] | 00644) & 00755, $_);
	}
    }
    find(\&fix_permissions, "${pkgname}") if(!$WINDOWS);
    ## Add build stamp to the DESCRIPTION file.
    &add_build_stamp_to_description_file(&file_path($pkgname,
						    "DESCRIPTION"));
    $log->message("checking for LF line-endings in source files");
    if($is_bundle) {
	foreach my $ppkg (@bundlepkgs) {
	    &fix_CRLF_in_source_files(&file_path($pkgname, $ppkg), $log);
	}
    } else {
	&fix_CRLF_in_source_files($pkgname, $log);
    }

    sub empty_dir_check {
	if(-d $_) {
	    opendir(DIR, $_) or die "cannot open dir $File::Find::name: $!";
	    my @files = readdir(DIR);
	    closedir(DIR);
	    if (@files <= 2) {
		$log->print("WARNING: directory '$File::Find::name' is empty\n");
	    }
	}
    }

    $log->message("checking for empty or unneeded directories");
    find(\&empty_dir_check, "${pkgname}");

    sub fix_unneeded_dirs {
	my ($path) = @_;
	my $dir;
	foreach my $system_dir ("Meta", "R-ex", "chtml",
		       "help", "html", "latex") {
	    $dir = &file_path($path, $system_dir);
	    if(-d "$dir") {
		$log->print(wrap("", "  ",
				 ("WARNING: Removing directory '$dir'",
				  "which should only occur",
				  "in an installed package\n")
				 ));
		rmtree("$dir");
	    }
	}
    }

    if($is_bundle) {
	foreach my $ppkg (@bundlepkgs) {
	    &fix_unneeded_dirs(&file_path($pkgname, $ppkg));
	}
    } else {
	&fix_unneeded_dirs($pkgname);
    }

    ## Finalize.
    if($opt_binary) {
	$log->message("building binary distribution");
	chdir($startdir);
	if (!-d "$libdir") {
	    mkdir("$libdir", 0755)
		or die "Error: cannot create directory '$libdir'\n";
	}
	my $srcdir = &file_path($tmpdir, $pkgname);
	my $cmd;
	if($WINDOWS) {
	    $log->warning("some HTML links may not be found");
	    $cmd = join(" ",
			("Rcmd.exe INSTALL -l",
			 &shell_quote_file_path($libdir),
			 "--build $INSTALL_opts",
			 &shell_quote_file_path($srcdir)));
	    if(R_system($cmd)) { $log->error("installation failed"); }
	} elsif($is_bundle) {
	    $binfilename = "${pkgname}_" . $description->{"Version"} .
		"_R_${R_platform}.tar";
	    my $filepath = &file_path($startdir, $binfilename);
	    $cmd = join(" ",
			(&shell_quote_file_path(${R::Vars::R_EXE}),
			 "CMD INSTALL -l",
			 &shell_quote_file_path($libdir),
			 "$INSTALL_opts",
			 &shell_quote_file_path($srcdir)));
	    if(R_system($cmd)) { $log->error("installation failed"); }
	    chdir("$libdir");
	    copy(&file_path($startdir, $pkg, "DESCRIPTION"),
		 "DESCRIPTION");
	    R_system(join(" ",
			  ("$tar chf ",
			   &shell_quote_file_path($filepath),
			   @bundlepkgs, "DESCRIPTION")));
	    R_system(join(" ",
			  ("$gzip -9f ",
			   &shell_quote_file_path($filepath))));
	    chdir($startdir);
	    $log->message("packaged bundle '$pkgname' as '$binfilename.gz'");
	} else {
	    $cmd = join(" ",
			(&shell_quote_file_path(${R::Vars::R_EXE}),
			 "CMD INSTALL -l",
			 &shell_quote_file_path($libdir),
			 "--build $INSTALL_opts",
			 &shell_quote_file_path($srcdir)));
	    if(R_system($cmd)) { $log->error("installation failed"); }
	}
    } else {
	$log->message("building '$filename.gz'");
	R_system(join(" ",
		      ("$tar chf",
		       &shell_quote_file_path($filepath),
		       "$pkgname")));
	R_system(join(" ",
		      ("$gzip -9f",
		       &shell_quote_file_path($origfilepath))));
    }
    chdir($startdir);
    rmtree($tmpdir);
    $log->close();
    print("\n");
}


sub add_build_stamp_to_description_file {
    my ($dpath) = @_;

    my @lines = &read_lines($dpath);
    @lines = grep(!/^\s*$/, @lines); # Remove blank lines.
    my $user_name;
    if($WINDOWS) {
	$user_name = Win32::LoginName();
    }
    else {
	$user_name = (getpwuid($<))[0];
    }
    my $fh = new IO::File($dpath, "w")
	or die "Error: cannot open file '$dpath' for writing\n";
    ## Do not keep previous build stamps.
    @lines = grep(!/^Packaged:/, @lines);
    $fh->print(join("\n", @lines), "\n");
    $fh->print("Packaged: ",
	       scalar(localtime()), "; ",
	       $user_name, "\n");
    $fh->close();
}


sub prepare_pkg {
    my ($pkg, $in_bundle, $description, $log) = @_;

    chdir($pkg);
    my $pkgdir = R_cwd();
    my $pkgname = basename($pkgdir);

    &R::Utils::check_package_description($pkgdir, $pkgname, $log,
					 $in_bundle, 0, 1);

    &cleanup_pkg($pkgdir, $log) if(!$in_bundle);

    ## Only update existing INDEX files.
    &update_Rd_index("INDEX", "man", $log) if(-f "INDEX");

    if((-d &file_path("inst", "doc"))
       && &list_files_with_type(&file_path("inst", "doc"),
				"vignette")) {
	if(!$opt_no_vignettes) {
	    my $doit = 1;
	    ## if we are in a bundle, need to install the whole bundle
	    ## once.
	    my $pkg_or_bundle_dir;
	    if ($in_bundle) {
		$pkg_or_bundle_dir = dirname($pkgdir);
		if(-d "$libdir") {
		    $doit = 0;
		} else {
		    $log->message("installing the *bundle* to re-build vignettes");
		mkdir("$libdir", 0755)
		    or die "Error: cannot create directory '$libdir'\n";
		}
	    } else {
		$pkg_or_bundle_dir = $pkgdir;
		$log->message("installing the package to re-build vignettes");
		mkdir("$libdir", 0755)
		    or die "Error: cannot create directory '$libdir'\n";
	    }
	    my $cmd;
	    if($WINDOWS) {
		$cmd = join(" ",
			    ("Rcmd.exe INSTALL -l",
			     &shell_quote_file_path($libdir),
			     &shell_quote_file_path($pkg_or_bundle_dir)));
	    } else {
		$cmd = join(" ",
			    (&shell_quote_file_path(${R::Vars::R_EXE}),
			     "CMD INSTALL -l",
			     &shell_quote_file_path($libdir),
			     &shell_quote_file_path($pkg_or_bundle_dir)));
	    }
	    if($doit && R_system($cmd)) {
		$log->error();
		$log->print("Installation failed.\n");
		$log->print("Removing '$libdir'\n");
		rmtree($libdir);
		exit(1);
	    }
	    my $R_LIBS = $ENV{'R_LIBS'};
	    $ENV{'R_LIBS'} = env_path("$libdir", $R_LIBS);

	    $log->creating("vignettes");
	    my $Rcmd = "library(tools)\n";
	    $Rcmd .= "buildVignettes(dir = '.')\n";
	    my @out = R_runR($Rcmd, "--vanilla --no-save --quiet");
	    rmtree("$libdir") unless $in_bundle;
	    $ENV{'R_LIBS'} = $R_LIBS;
	    my @err = grep(/^Error/, @out);
	    if(scalar(@err) > 0) {
		@out = grep(!/^\>/, @out);
		$log->error();
		$log->print(join("\n", @out) . "\n");
		exit(1);
	    }
	    else {
		$log->result("OK");
	    }

	    ## And finally, clean up again (if not in a bundle).
	    &cleanup_pkg($pkgdir, $log) if(!$in_bundle);
	}
    }

    1;
}

sub cleanup_pkg {
    my ($pkg, $log) = @_;

    chdir($pkg);
    my $pkgdir = R_cwd();
    my $pkgname = basename($pkgdir);

    if(-d "src") {
	chdir("src");
	$log->message("cleaning src");
	if($WINDOWS) {
	    ## A Windows Makefile.win might use
	    ## $(RHOME)/src/gnuwin32/MkRules.
	    $ENV{RHOME} = $ENV{R_HOME};
	    if(-r "Makefile.win") {
		R_system("${R::Vars::MAKE} -f Makefile.win clean");
	    } else {
		foreach my $file (<*.o $pkgname.a $pkgname.dll $pkgname.def>) {
		    unlink($file);
		}
		rmtree("_libs") if (-d "_libs");
	    }
	} else {
	    if(-r "Makefile") {
		my $makefiles = "-f " .
		    &shell_quote_file_path(&file_path(${R::Vars::R_HOME},
						      "etc", "Makeconf"));
		$makefiles .= " -f Makefile";
		R_system("${R::Vars::MAKE} $makefiles clean");
	    } else {
		## Also cleanup possible Windows leftovers ...
		unlink((<*.o *.s[lo] *.dylib>,
			"$pkgname.a", "$pkgname.dll", "$pkgname.def"));
		rmtree(".libs") if (-d ".libs");
		rmtree("_libs") if (-d "_libs");
	    }
	}
    }

    chdir($pkgdir);
    if(!$WINDOWS && -x "./cleanup") {
	$log->message("running cleanup");
	R_system("./cleanup");
    }

    1;
}


sub unlink_junk_files {
    unlink($_) if /^(\.RData|\.Rhistory)$/;
    if(/^DESCRIPTION$/) {
	unlink($_) if (-f "DESCRIPTION.in");
    }
}


sub update_index {
    my ($oldindex, $newindex, $log) = @_;

    $log->checking("whether '$oldindex' is up-to-date");
    if(-r $oldindex) {
	if(compare($oldindex, $newindex) != 0) {
	    $log->result("NO");
	    if($opt_force) {
		$log->message("overwriting '${oldindex}' as " .
			      "'--force' was given");
		unlink($oldindex);
		rename($newindex, $oldindex);
	    }
	    else {
		$log->message("use '--force' to overwrite " .
			      "the existing '${oldindex}'");
		unlink($newindex);
	    }
	}
	else {
	    $log->result("OK");
	    unlink($newindex);
	}
    }
    else {
	$log->result("NO");
	$log->message("creating new '$oldindex'");
	unlink($oldindex);
	rename($newindex, $oldindex);
    }

    1;
}

sub update_Rd_index {
    my ($oldindex, $Rd_files, $log) = @_;

    my $newindex = ".Rbuildindex.$$";

    my $Rcmd = "Rdindex(\"${Rd_files}\", \"${newindex}\")\n";

    my %result =
	R_run_R($Rcmd, "--vanilla --quiet", "R_DEFAULT_PACKAGES=tools");
    if($result{"status"}) {
	## This is a bit silly ... but just in case this fails, we want
	## a decent error message.
	my @out = grep(!/^\>/, @{$result{"out"}});
	$log->message("computing Rd index");
	$log->error();
	$log->print(join("\n", @out) . "\n");
	exit(1);
    }

    update_index($oldindex, $newindex, $log);
    1;
}

sub fix_CRLF_in_source_files {
    my ($pkgname, $log) = @_;

    if(-d "$pkgname/src") {
	my @src_files = &list_files_with_exts("$pkgname/src", "(c|h|f|cc|cpp)");
	foreach my $file (@src_files) {
	    my $has_CRLF = 0;
	    open(FILE, "< $file")
		or die "Error: cannot open '$file' for reading\n";
	    open(TFILE, "> $file.tmp")
		or die "Error: cannot open '$file.tmp' for writing\n";
            binmode(FILE); binmode(TFILE);	# for Windows
	    while(<FILE>) {
		chop;
		$has_CRLF = 1 if $_ =~ /\r$/;
		$_ =~ s/\r$//;
		print TFILE "$_\n";
	    }
	    close(TFILE); close(FILE);
	    if ($has_CRLF) {
		$log->print("    file '$file' had CRLF line endings\n");
		unlink($file); # should not be necessary, but is on Windows
		rename("$file.tmp", $file)
		    or die "Error: cannot rename '$file.tmp'\n";
	    } else {
		unlink("$file.tmp");
	    }
	}
    }
}


sub usage {
    print STDERR <<END;
Usage: R CMD $name [options] pkgdirs

Build R packages from package sources in the directories specified by
pkgdirs.

Options:
  -h, --help		print short help message and exit
  -v, --version		print 'build' version info and exit

  --force               force overwriting of INDEX file
  --no-vignettes        do not rebuild package vignettes

  --binary              build pre-compiled binary packages, with options:
END
    if($WINDOWS) {
	print STDERR "  --docs=TYPE           " .
	    "type(s) of documentation to build and INSTALL\n";
	print STDERR "                        " .
	    "See Rcmd INSTALL --help for possible values of TYPE\n";
	print STDERR "  --auto-zip            " .
	    "select zipping of data and help based on size\n";
    } else {
	print STDERR "  --no-docs             " .
	    "do not build and install documentation\n";
    }
    print STDERR <<END;
  --use-zip-data        collect data files in zip archive
  --use-zip-help        collect help and examples into zip archives
  --use-zip             combine '--use-zip-data' and '--use-zip-help'

Email bug reports to <r-bugs\@r-project.org>.
END
    exit 0;
}<|MERGE_RESOLUTION|>--- conflicted
+++ resolved
@@ -38,11 +38,7 @@
 ## Don't buffer output.
 $| = 1;
 
-<<<<<<< HEAD
-my $revision = ' $Revision: 1.81 $ ';
-=======
 my $revision = ' $Rev$ ';
->>>>>>> 9ef8af42
 my $version;
 my $name;
 $revision =~ / ([\d\.]*) /;
@@ -120,30 +116,6 @@
 	exit(1);
     }
 
-<<<<<<< HEAD
-    if($opt_binary) {
-	my $libdir = &file_path(${R::Vars::TMPDIR}, "Rbuild.$$");
-	mkdir("$libdir", 0755)
-	    or die "Error: cannot create directory '$libdir'\n";
-
-	my $cmd;
-	if($WINDOWS) {
-	    $cmd = join(" ",
-			("Rcmd.exe INSTALL -l",
-			 &shell_quote_file_path($libdir),
-			 "$INSTALL_opts",
-			 &shell_quote_file_path($pkg)));
-	} else {
-	    $cmd = join(" ",
-			(&shell_quote_file_path(${R::Vars::R_EXE}),
-			 "CMD INSTALL -l",
-			 &shell_quote_file_path($libdir),
-			 "$INSTALL_opts",
-			 &shell_quote_file_path($pkg)));
-	}
-	if(R_system($cmd)) {
-	    $log->error("installation failed");
-=======
     my @bundlepkgs;
     if($description->{"Contains"}) {
 	$log->message("looks like '${pkg}' is a package bundle");
@@ -155,7 +127,6 @@
 	    chdir($startdir);
 	    cleanup_pkg(&file_path("$pkg", "$ppkg"), $log);
 	    $log->setstars("*");
->>>>>>> 9ef8af42
 	}
 	foreach my $ppkg (@bundlepkgs) {
 	    $log->message("preparing '$ppkg' in bundle '$pkg':");
@@ -291,24 +262,6 @@
 	    &find_invalid_files("$pkgname/$ppkg");
 	    chdir($tmpdir);
 	}
-<<<<<<< HEAD
-	close(EXCLUDE);
-	unlink($exclude);
-	## </FIXME>
-
-	## <NOTE>
-	## We maybe should add some build stamps as well ...
-	## (But not just 'Packaged', as then binary packages created
-	## from source packages would record conflicting data.)
-	## </NOTE>
-
-	my $filepath = &file_path($startdir, $filename);
-	if($WINDOWS) {
-	    R_system(join(" ",
-			  ("zip -r9X",
-			   &shell_quote_file_path($filepath.".zip"),
-			   "$pkgs $top_level_files")));
-=======
     } else {
 	&find_invalid_files($pkgname);
 	chdir($tmpdir);
@@ -320,7 +273,6 @@
 	if(-d $_) {
 	    ## Directories should really be mode 00755 if possible.
 	    chmod(00755, $_);
->>>>>>> 9ef8af42
 	}
 	elsif(-f $_) {
 	    ## Files should be readable by everyone, and writable
