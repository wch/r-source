--- conflicted
+++ resolved
@@ -80,14 +80,9 @@
 R.fe: R.sh $(top_srcdir)/VERSION $(top_builddir)/SVN-REVISION
 	@echo "creating $(subdir)/$@"
 	@(v=`cat $(top_srcdir)/VERSION`; \
-<<<<<<< HEAD
-	  v="$${v} (`sed 's|/|-|g' $(top_srcdir)/date-stamp`)"; \
-	  y=`cut -d/ -f1 < $(top_srcdir)/date-stamp`; \
-=======
 	  dat=`sed -e 1d -e 's/^Last Changed Date: //' $(top_builddir)/SVN-REVISION`; \
 	  v="$${v} ($${dat})"; \
 	  y=`echo $${dat} | cut -d- -f1`; \
->>>>>>> 9ef8af42
 	  d=`echo "$(abs_top_builddir)" | sed 's,/,\\\/,g'`; \
 	  sed "s/\\(R_HOME_DIR=\\).*/\\1\"$${d}\"/; \
 	       s@REPLACE_BY_VERSION@$${v}@; \
@@ -101,14 +96,9 @@
 install: installdirs install-cmds
 	@rm -f $(bindir)/R
 	@(d=`echo '$(rhome)' | sed 's,/,\\\/,g';`; \
-<<<<<<< HEAD
-	  sed "s/\\(R_HOME_DIR=\\).*/\\1$${d}/;" < R.fe > "$(Rexecbindir)/R"; \
-	  sed "s/\\(R_HOME_DIR=\\).*/\\1$${d}/;" < R.fe > $(bindir)/R)
-=======
 	  sed -e "s/\\(R_HOME_DIR=\\).*/\\1$${d}/;" -e "s+\\(R_SHARE_DIR=\\).*+\\1$(rsharedir)+;" -e  "s+\\(R_INCLUDE_DIR=\\).*+\\1$(rincludedir)+;" -e "s+\\(R_DOC_DIR=\\).*+\\1$(rdocdir)+;"\
 	  < R.fe > "$(Rexecbindir)/R")
 	@cp  "$(Rexecbindir)/R" $(bindir)/R
->>>>>>> 9ef8af42
 	@chmod 755 $(bindir)/R "$(Rexecbindir)/R"
 installdirs:
 	@$(MKINSTALLDIRS) $(bindir)
@@ -127,11 +117,6 @@
 	@for f in $(SCRIPTS_S) $(SCRIPTS_B) libtool R; do \
 	  rm -f "$(Rexecbindir)/$${f}"; \
 	done
-<<<<<<< HEAD
-	@rmdir "$(Rexecbindir)" 2>/dev/null \
-	  || echo "  subdir $(Rexecbindir) not removed"
-=======
->>>>>>> 9ef8af42
 	@rm -f $(bindir)/R
 
 mostlyclean: clean
