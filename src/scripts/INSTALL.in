--- conflicted
+++ resolved
@@ -4,14 +4,10 @@
 
 # @configure_input@
 
-<<<<<<< HEAD
-revision='$Revision: 1.161 $'
-=======
 ## Trap interrupts, most importantly 2 (^C from keyboard)
 trap do_exit_on_error 1 2 15
 
 revision='$Rev$'
->>>>>>> 9ef8af42
 version=`set - ${revision}; echo ${2}`
 version="R add-on package installer ${version}
 
@@ -38,18 +34,6 @@
       --configure-vars=VARS
                         set variables for the configure script (if any)
   -c, --clean		remove all files created during installation
-<<<<<<< HEAD
-  -s, --save[=ARGS]     save the package source as an image file, and
-                        arrange for this file to be loaded when the
-                        package is attached; if given, ARGS are passed
-                        to R when creating the save image
-      --no-save         do not save the package source as an image file
-      --lazy            use lazy loading
-      --no-lazy         do not use lazy loading
-      --lazy-data       use lazy loading for data
-      --no-lazy-data    do not use lazy loading for data (current default)
-=======
->>>>>>> 9ef8af42
   -d, --debug		turn on shell and build-help debugging
   -l, --library=LIB	install packages to library tree LIB
       --no-configure    do not use the package's configure script
@@ -178,8 +162,6 @@
   fi
 }
 
-<<<<<<< HEAD
-=======
 do_cleanup_tmpdir () {
   ## Solaris will not remove any directory in the current path
   cd "${startdir}"
@@ -188,7 +170,6 @@
   fi
 }
 
->>>>>>> 9ef8af42
 ###  
 ### Setup and command line processing.
@@ -219,12 +200,9 @@
 fake=false
 lazy="auto"
 lazy_data=false
-<<<<<<< HEAD
-=======
 lock=true
 libs_only=false
 tar_up=false
->>>>>>> 9ef8af42
 
 while test -n "${1}"; do
   ##DBG echo "   in 'R INSTALL' --arg checking-- \$1 = '${1}'" # Debugging
@@ -235,23 +213,6 @@
       echo "${version}"; do_cleanup_tmpdir; exit 0 ;;
     -c|--clean)
       clean=true ;;
-<<<<<<< HEAD
-    -s|--save)
-      save=true;;
-    --save=*)
-      save_args=`echo "${1}" | sed -e 's/[^=]*=//'` ;;
-    --lazy)
-      lazy=true ;;
-    --no-lazy)
-      lazy=false ;;
-    --lazy-data)
-      lazy_data=true ;;
-    --no-lazy-data)
-      lazy_data=false ;;
-    --no-save)
-      save=false ;;
-=======
->>>>>>> 9ef8af42
     -d|--debug)
       debug=true ;;
     --with-package-versions)
@@ -337,8 +298,6 @@
   shift
 done
 
-<<<<<<< HEAD
-=======
 if (${tar_up} && ${fake}); then
   error "building a fake installation is disallowed"
   do_cleanup_tmpdir;
@@ -353,7 +312,6 @@
   more_than_libs=true
 fi
 
->>>>>>> 9ef8af42
 if ${debug} ; then
   echo "'Rcmd INSTALL': in startdir= $startdir with tmpdir= $tmpdir"
   echo "   lib= '$lib', pkgs= '$pkgs'"
@@ -374,23 +332,10 @@
   do_cleanup_tmpdir;
   exit 2
 fi
-<<<<<<< HEAD
-lockdir="${lib}/00LOCK"
-if ${debug} ; then  echo "   before checking lockdir= '${lockdir}'" ; fi
-if test -d "${lockdir}" || test -f "${lockdir}"; then
-  error "failed to lock directory '${lib}' for modifying"
-  echo "Try removing '${lockdir}'" >&2
-  exit 3
-else
-  ${MKDIR_P} "${lockdir}"
-  if test ${?} -ne 0; then
-    ## This should not really happen ...
-=======
 if ${lock} ; then
   lockdir="${lib}/00LOCK"
   if ${debug} ; then  echo "   before checking lockdir= '${lockdir}'" ; fi
   if test -d "${lockdir}" || test -f "${lockdir}"; then
->>>>>>> 9ef8af42
     error "failed to lock directory '${lib}' for modifying"
     echo "Try removing '${lockdir}'" >&2
     do_cleanup_tmpdir;
@@ -406,7 +351,6 @@
   fi
   if ${debug} ; then  echo '   after checking lockdir' ; fi
 fi
-if ${debug} ; then  echo '   after checking lockdir' ; fi
 
 if ${fake}; then
   use_configure=false
@@ -440,11 +384,7 @@
 
 ###  
-<<<<<<< HEAD
-### Install a *binary* package from the current directory.
-=======
 ### Install a *binary* package (not bundle) from the current directory.
->>>>>>> 9ef8af42
 
 do_install_binary () {
   pkg="${1}"
@@ -575,16 +515,6 @@
   fi
 
 
-<<<<<<< HEAD
-  ## Install DESCRIPTION file with build information.
-  ## As from 1.7.0, packages without compiled code are not marked
-  ## as being from any platform.
-  echo "tools:::.install_package_description(\".\", \"${R_PACKAGE_DIR}\")" | \
-    R_DEFAULT_PACKAGES=tools LANG=C "${R_EXE}" --vanilla >/dev/null
-  if test ${?} -ne 0; then
-    error "installing package DESCRIPTION failed"
-    do_exit_on_error
-=======
   if ${more_than_libs}; then
     for f in COPYING NAMESPACE; do
       if test -f "${f}"; then
@@ -600,18 +530,14 @@
       error "installing package DESCRIPTION failed"
       do_exit_on_error
     fi
->>>>>>> 9ef8af42
   fi
 
   if test -d src && test "${fake}" != "true"; then
     message "libs"
     has_error=false
-<<<<<<< HEAD
-=======
     CLINK_CPPFLAGS=`echo "tools:::.find_cinclude_paths(file='DESCRIPTION')" | \
       "${R_EXE}" --vanilla --slave`
     export CLINK_CPPFLAGS
->>>>>>> 9ef8af42
     if ${debug}; then set -x; fi
     ${MKDIR_P} "${R_PACKAGE_DIR}/libs${R_ARCH}"
     if test -f src/Makefile; then
@@ -628,11 +554,7 @@
 	makefiles="-f Makevars ${makefiles}"
       fi
       eval ${MAKE} ${makefiles} \
-<<<<<<< HEAD
-	&& cp *@SHLIB_EXT@ "${R_PACKAGE_DIR}/libs" \
-=======
 	&& cp *@SHLIB_EXT@ "${R_PACKAGE_DIR}/libs${R_ARCH}" \
->>>>>>> 9ef8af42
         || has_error=true; \
       cd ..
     else
@@ -641,11 +563,6 @@
       archs=`(cd ${R_HOME}/bin/exec; ls)`
       R_ARCH_keep=${R_ARCH}
       if test -n "${srcs}"; then
-<<<<<<< HEAD
-	sh "${R_HOME}/bin/SHLIB" -o "${pkg_name}@SHLIB_EXT@" ${srcs} \
-          && cp *@SHLIB_EXT@ "${R_PACKAGE_DIR}/libs" \
-	  || has_error=true; \
-=======
 	## if there is a configure script we install only the main
 	## sub-architecture
 	if test -x ../configure; then
@@ -681,7 +598,6 @@
 	  done
 	  R_ARCH=${R_ARCH_keep}
         fi
->>>>>>> 9ef8af42
       else
 	warning "no source files found"
       fi
@@ -701,22 +617,14 @@
       ${MKDIR_P} "${R_PACKAGE_DIR}/R"
       rm -f "${R_PACKAGE_DIR}/R/"*
       echo "tools:::.install_package_code_files(\".\", \"${R_PACKAGE_DIR}\")" | \
-<<<<<<< HEAD
-        R_DEFAULT_PACKAGES=tools LANG=C "${R_EXE}" --vanilla >/dev/null
-=======
         R_DEFAULT_PACKAGES=NULL LC_ALL=C "${R_EXE}" --vanilla >/dev/null
->>>>>>> 9ef8af42
       if test ${?} -ne 0; then
         error "unable to collate files for package '${pkg_name}'"
         do_exit_on_error
       fi
     if test -f "R/sysdata.rda"; then
       echo "tools:::sysdata2LazyLoadDB(\"R/sysdata.rda\", \"${R_PACKAGE_DIR}/R\")" | \
-<<<<<<< HEAD
-        R_DEFAULT_PACKAGES=NULL LANG=C "${R_EXE}" --vanilla > /dev/null ; \
-=======
         R_DEFAULT_PACKAGES=NULL LC_ALL=C "${R_EXE}" --vanilla > /dev/null ; \
->>>>>>> 9ef8af42
       if test ${?} -ne 0; then \
         error "unable to build sysdata DB for package '${pkg_name}'" ; \
         do_exit_on_error ; \
@@ -724,11 +632,7 @@
     fi
     if ${fake}; then
       if test -f NAMESPACE; then
-<<<<<<< HEAD
-        (echo; echo ".onLoad <- function(list, pkg) NULL") >> \
-=======
         (echo; echo ".onLoad <- .onAttach <- function(lib, pkg) NULL") >> \
->>>>>>> 9ef8af42
 	  "${R_PACKAGE_DIR}/R/${R_PACKAGE_NAME}"
 	## <NOTE>
 	## Tweak fake installation to provide an 'empty' useDynLib() for
@@ -751,7 +655,6 @@
     ${MKDIR_P} "${R_PACKAGE_DIR}/data"
     rm -f "${R_PACKAGE_DIR}/data/"*
     cp data/* "${R_PACKAGE_DIR}/data" 2>/dev/null
-    rm -f "${R_PACKAGE_DIR}/data/datalist"
     chmod 644 "${R_PACKAGE_DIR}/data/"*
     parse_description_field LazyData
     if test "$value" = "missing" ; then
@@ -761,10 +664,6 @@
     fi
     if ${thislazy}; then
       message " moving datasets to lazyload DB"
-<<<<<<< HEAD
-      echo "tools:::data2LazyLoadDB(\"${pkg_name}\", \"${lib}\")" | \
-        R_DEFAULT_PACKAGES=tools LANG=C "${R_EXE}" --vanilla > /dev/null
-=======
       ## it is possible that data in a package will make use of the
       ## code in the package, so ensure the package we have just
       ## installed is on the library path.
@@ -774,7 +673,6 @@
       error "lazydata failed for package '${pkg_name}'"
       do_exit_on_error
     fi
->>>>>>> 9ef8af42
     else
       if test -n "${use_zip_data}" \
 	  && test -n "${R_UNZIPCMD}" \
@@ -797,7 +695,6 @@
       do_exit_on_error
     fi
     chmod 644 "${R_PACKAGE_DIR}/demo/"*
-    rm -f "${R_PACKAGE_DIR}/demo/00Index"
   fi
 
   if test -d exec && test "${fake}" != "true"; then
@@ -815,41 +712,21 @@
         (cd "${R_PACKAGE_DIR}" && ${TAR} xf -))
   fi
 
-<<<<<<< HEAD
-=======
   if test -r install.R; then 
       warning "use of install.R is no longer supported"
   fi
   if test -r R_PROFILE.R; then 
       warning "use of R_PROFILE.R is no longer supported"
   fi
->>>>>>> 9ef8af42
   parse_description_field SaveImage
   if test "$value" != "missing" ; then
     save=${value}
   fi
-<<<<<<< HEAD
-  case ${save} in
-    CHECK)
-      if test -r install.R; then
-	R_SAVE_IMAGE=true;
-      else
-	R_SAVE_IMAGE=false;
-      fi
-      ;;
-    *)
-      R_SAVE_IMAGE=${save} ;;
-  esac
-  ## sanity check
-  if test ! -d R ; then
-    R_SAVE_IMAGE=false
-=======
   ## sanity check
   if test ! -d R ; then
     R_SAVE_IMAGE=false
   else
     R_SAVE_IMAGE=${save}
->>>>>>> 9ef8af42
   fi
   export R_SAVE_IMAGE
 
@@ -868,11 +745,7 @@
     code_file="${R_PACKAGE_DIR}/R/${pkg_name}"
     rda_file="${R_PACKAGE_DIR}/R/all.rda"
     if test -f NAMESPACE; then
-<<<<<<< HEAD
-      code_cmd="echo .getRequiredPackages(); saveNamespaceImage(\"${pkg_name}\", \"${rda_file}\", \"${lib}\")"
-=======
       code_cmd="echo invisible(.libPaths(c(\"${lib}\", .libPaths()))); .getRequiredPackages(); saveNamespaceImage(\"${R_PACKAGE_NAME}\", \"${rda_file}\", \"${lib}\")"
->>>>>>> 9ef8af42
       loader_file=nsrdaload.R
       R_save_args="--vanilla --slave"
     else
@@ -881,16 +754,9 @@
       R_save_args="--vanilla --slave --save"
     fi
     (echo "options(save.image.defaults=${save_image_defaults})"; \
-<<<<<<< HEAD
-      if test -s R_PROFILE.R; then cat R_PROFILE.R; fi; \
-      echo ".getRequiredPackages(); invisible(.libPaths(c(\"${lib}\", .libPaths())))"; \
-      ${code_cmd}) | \
-        R_DEFAULT_PACKAGES= LANG=C "${R_EXE}" ${R_save_args} ${save_args}
-=======
       echo "invisible(.libPaths(c(\"${lib}\", .libPaths()))); .getRequiredPackages()"; \
       ${code_cmd}) | \
         R_DEFAULT_PACKAGES= LC_ALL=C "${R_EXE}" ${R_save_args} ${save_args}
->>>>>>> 9ef8af42
     if test ${?} -ne 0; then
       error "execution of package source for '${pkg_name}' failed"
       do_exit_on_error
@@ -933,59 +799,14 @@
     rm -f ${R_PACKAGE_DIR}/R/all.rda
   fi
 
-  parse_description_field LazyLoad
-  if test "$value" = "missing" ; then
-    thislazy=${lazy}
-  else
-    thislazy=${value}
-  fi
-  if test ! -d R ; then
-    thislazy=false
-  fi
-  ## this test is designed to fail if a loader is used.
-  ## beware: the wc format is not portable -- some systems give
-  ## size in a left-space-padded first field, and some do not pad. 
-  if test "x$thislazy" = "xauto" ; then
-    Rcodesize=`cat ${R_PACKAGE_DIR}/R/${pkg_name} | wc -c`
-    if test ${Rcodesize} -gt 50000 ; then
-      thislazy=true
-    else
-      thislazy=false
-    fi
-  fi
-  if ${thislazy}; then
-    message "preparing package for lazy loading"
-    (if test -s R_PROFILE.R; then cat R_PROFILE.R; fi; \
-    echo "tools:::makeLazyLoading(\"${R_PACKAGE_NAME}\", \"${lib}\")") | \
-      R_DEFAULT_PACKAGES= LC_COLLATE=C "${R_EXE}" --vanilla --slave
-    rm -f ${R_PACKAGE_DIR}/R/all.rda
-    if test -s install.R; then
-      cat install.R >> "${R_PACKAGE_DIR}/R/${R_PACKAGE_NAME}"
-    fi
-  fi
-
-
   if test -d man; then
     message "help"
     ## Install man sources ...
-<<<<<<< HEAD
-    Rdfiles=`ls man/*.[Rr]d man/${R_OSTYPE}/*.[Rr]d 2>/dev/null`
-    if test -n "${Rdfiles}"; then
-      ${MKDIR_P} "${R_PACKAGE_DIR}/man"
-      rm -f "${R_PACKAGE_DIR}/man/"*
-      for f in ${Rdfiles}; do
-	echo "% --- Source file: ${f} ---";
-	cat "${f}"; echo; echo '\eof';
-      done \
-        > "${R_PACKAGE_DIR}/man/${pkg_name}.Rd"
-      chmod 644 "${R_PACKAGE_DIR}/man/${pkg_name}.Rd"
-=======
     echo "tools:::.install_package_man_sources('.', '${R_PACKAGE_DIR}')" | \
 	  R_DEFAULT_PACKAGES=NULL LC_ALL=C "${R_EXE}" --vanilla --slave > /dev/null
     if test ${?} -ne 0; then
       error "installing man sources failed"
       do_exit_on_error
->>>>>>> 9ef8af42
     fi
     chmod 644 "${R_PACKAGE_DIR}/man/${pkg_name}.Rd.gz"
     ## Maybe build preformatted help pages ...
@@ -996,11 +817,7 @@
 	if ${debug}; then
 	  echo "DEBUG: build-help ${build_help_opts} ${pkg_dir} ${lib} ${R_PACKAGE_DIR} ${pkg_name}"
 	fi
-<<<<<<< HEAD
-	"${R_CMD}" perl "${R_HOME}/share/perl/build-help.pl" \
-=======
 	"${R_CMD}" perl "${R_SHARE_DIR}/perl/build-help.pl" \
->>>>>>> 9ef8af42
 	  ${build_help_opts} \
 	  "${pkg_dir}" "${lib}" "${R_PACKAGE_DIR}" "${pkg_name}"
 	if test ${?} -ne 0; then
@@ -1027,14 +844,9 @@
     echo "No man pages found in package '${pkg_name}'"
   fi
 
-<<<<<<< HEAD
-  echo "tools:::.install_package_indices(\".\", \"${R_PACKAGE_DIR}\")" | \
-    R_DEFAULT_PACKAGES=tools LANG=C "${R_EXE}" --vanilla >/dev/null
-=======
   message "building package indices ..."
   echo "invisible(.libPaths(c(\"${lib}\", .libPaths()))); tools:::.install_package_indices(\".\", \"${R_PACKAGE_DIR}\")" | \
     R_DEFAULT_PACKAGES=NULL LC_ALL=C "${R_EXE}" --vanilla >/dev/null
->>>>>>> 9ef8af42
   if test ${?} -ne 0; then
     error "installing package indices failed"
     do_exit_on_error
@@ -1043,11 +855,7 @@
   ## Install a dump of the parsed NAMESPACE file
   if test -f NAMESPACE && test "${fake}" != "true"; then
       echo "tools:::.install_package_namespace_info(\".\", \"${R_PACKAGE_DIR}\")" | \
-<<<<<<< HEAD
-        R_DEFAULT_PACKAGES=tools LANG=C "${R_EXE}" --vanilla >/dev/null
-=======
         R_DEFAULT_PACKAGES=NULL LC_ALL=C "${R_EXE}" --vanilla >/dev/null
->>>>>>> 9ef8af42
     if test ${?} -ne 0; then
       error "installing namespace metadata failed"
       do_exit_on_error
@@ -1229,27 +1037,16 @@
   do_cleanup_tmpdir
 
   if test "${is_first_package}" = no; then
-<<<<<<< HEAD
-    ## Only need to do this in case we successfully installed  at least
-    ## *one* package ...
-    cp "${R_HOME}/doc/html/R.css" "${lib}"
-    chmod 644 "${lib}/R.css"
-=======
     ## Only need to do this in case we successfully installed at least
     ## *one* package ... well not so sure for bundles.
     cp "${R_DOC_DIR}/html/R.css" "${lib}"
     chmod 644 "${lib}/R.css" 2>/dev/null
->>>>>>> 9ef8af42
     if test "${lib}" = "`cd \"${R_HOME}/library\" && ${GETWD}`"; then
       cat "${R_HOME}"/library/*/CONTENTS \
         > "${R_DOC_DIR}"/html/search/index.txt
       if ${build_help} && test "${NO_PERL5}" = "false"; then
-<<<<<<< HEAD
-        "${R_CMD}" perl "${R_HOME}/share/perl/build-help.pl" --htmllists
-=======
         echo "tools:::unix.packages.html(.Library, docdir=\"${R_DOC_DIR}\")" | \
           R_DEFAULT_PACKAGES=NULL LC_COLLATE=C "${R_EXE}" --vanilla >/dev/null
->>>>>>> 9ef8af42
       fi
     fi
   fi
