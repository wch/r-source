--- conflicted
+++ resolved
@@ -36,11 +36,7 @@
 ## Don't buffer output.
 $| = 1;
 
-<<<<<<< HEAD
-my $revision = ' $Revision: 1.193 $ ';
-=======
 my $revision = ' $Rev$ ';
->>>>>>> 9ef8af42
 my $version;
 my $name;
 $revision =~ / ([\d\.]*) /;
@@ -221,13 +217,10 @@
     $log->close();
 }
 
-<<<<<<< HEAD
-=======
 my @msg_DESCRIPTION = ("See the information on DESCRIPTION files",
 		     "in the chapter 'Creating R packages'",
 		     "of the 'Writing R Extensions' manual.\n");
 
->>>>>>> 9ef8af42
 ## This is the main loop over all packages to be checked.
 (scalar(@ARGV) > 0) or die "Error: no packages were specified\n";
 foreach my $pkg (@ARGV) {
@@ -857,11 +850,7 @@
 
     ## next check for name clashes on case-insensitive file systems
     ## (that is on Windows).
-<<<<<<< HEAD
-    %seen = (); 
-=======
     %seen = ();
->>>>>>> 9ef8af42
     my @duplicated = ();
     sub check_case_names {
 	my $file_path = lc($File::Find::name);
@@ -981,117 +970,6 @@
     ## Check DESCRIPTION meta-information.
 
     ## If we just installed the package (via R CMD INSTALL), we already
-<<<<<<< HEAD
-    ## validated the package DESCRIPTION metadata.  Otherwise, let us be
-    ## defensive about this ...
-
-    if(!$opt_install || ($opt_install eq "skip") || $is_base_pkg) {
-	my ($dfile, $dir);
-	if($is_base_pkg) {
-	    $dfile = "DESCRIPTION.in";
-	}
-	elsif(!$in_bundle) {
-	    $dfile = "DESCRIPTION";
-	}
-	else {
-	    ## Bundles are a bit tricky, as their package (DESCRIPTION)
-	    ## metadata come from merging the bundle DESCRIPTION file
-	    ## with the package DESCRIPTION.in one.  Hence, we
-	    ## concatenate these files to a temporary one.
-	    $log->checking("for file 'DESCRIPTION.in'");
-	    if(-r "DESCRIPTION.in") {
-		$log->result("OK");
-	    }
-	    else {
-		$log->result("NO");
-		exit(1);
-	    }
-	    ## Checking metadata currently also includes verifying that
-	    ## the package name and "directory name" are the same.
-	    $dir = &file_path(${R::Vars::TMPDIR}, "check$$");
-	    mkdir($dir, 0755)
-		or die ("Error: cannot create directory '$dir'\n");
-	    $dir = &file_path($dir, $pkgname);
-	    mkdir($dir, 0755)
-		or die ("Error: cannot create directory '$dir'\n");
-	    $dfile = &file_path($dir, "DESCRIPTION");
-	    my $fh = new IO::File($dfile, "w")
-		or die "Error: cannot open file '$dpath' for writing\n";
-	    my @lines = (&read_lines(&file_path(dirname($pkgdir),
-						"DESCRIPTION")),
-			 &read_lines("DESCRIPTION.in"));
-	    @lines = grep(!/^\s*$/, @lines); # Remove blank lines.
-	    $fh->print(join("\n", @lines), "\n");
-	    $fh->close();
-	}
-
-	$log->checking("DESCRIPTION meta-information");
-    
-	my $Rcmd = "tools:::.check_package_description(\"$dfile\")";
-	my @out = R_runR($Rcmd, "${R_opts} --quiet",
-			 "R_DEFAULT_PACKAGES='tools'");
-	rmtree(dirname($dir)) if($in_bundle);
-	@out = grep(!/^\>/, @out);
-	if(scalar(@out) > 0) {
-	    $log->error();
-	    $log->print(join("\n", @out) . "\n");
-	    exit(1);
-	}
-	
-	$log->result("OK");
-    }
-    
-    ## Check package dependencies.
-
-    ## Try figuring out whether the package dependencies can be resolved
-    ## at run time.  Ideally, the installation mechanism would do this,
-    ## and we also do not check versions ... also see whether vignette
-    ## and namespace package dependencies are recorded in DESCRIPTION.
-
-    ## <NOTE>
-    ## When checking uninstalled base or bundle packages, there is no
-    ## DESCRIPTION file in the package source directory.  Hence, for
-    ## simplicity, we only run this check on "installed" packages.  We
-    ## could work around this, but checking uninstalled packages is a
-    ## bad thing anyway.
-    ##
-    ## Also, if --install=skip, bundles never get DESCRIPTION files
-    ## made in the source dir which is what we are checking here.
-    ## </NOTE>
-    if($opt_install) {
-	$log->checking("package dependencies");
-	## According to FL, everything listed in Depends or Suggests
-	## should be available for successfully running R CMD check.
-	## \VignetteDepends{} entries not "required" by the package code
-	## must be in Suggests.  Note also that some of us think that a
-	## package vignette must require its own package, which otoh is
-	## not required in the package DESCRIPTION file.
-	## Namespace imports must really be in Depends.
-	my $Rcmd = "tools:::.check_package_depends(\"${pkgname}\")\n";
-	my @out = R_runR($Rcmd, "${R_opts} --quiet",
-			 "R_DEFAULT_PACKAGES=tools");
-	@out = grep(!/^\>/, @out);
-	if(scalar(@out) > 0) {
-	    ## <FIXME>
-	    ## These should really all be errors ...
-	    ## Change this for 2.1 at least, once stubs are fully gone.
-	    if(grep(/^Packages required but not available:/, @out)) {
-		$log->error();
-		$log->print(join("\n", @out) . "\n");
-		$log->print(wrap("", "", @msg_DESCRIPTION));
-		exit(1);
-	    }
-	    else {
-		$log->warning();
-		$log->print(join("\n", @out) . "\n");
-		$log->print(wrap("", "", @msg_DESCRIPTION));
-	    }
-	    ## </FIXME>
-	}
-	else {
-	    $log->result("OK");
-	}
-=======
     ## validated most of the package DESCRIPTION metadata.  Otherwise,
     ## let us be defensive about this ...
 
@@ -1114,7 +992,6 @@
 			      "See manual 'Writing R Extensions'.\n")));
     } else {
 	$log->result("OK");
->>>>>>> 9ef8af42
     }
 
     ## Check index information.
@@ -1406,10 +1283,7 @@
 	   "of the 'Writing R Extensions' manual.\n");
 
 	my $Rcmd = "options(warn=1)\n";
-<<<<<<< HEAD
-=======
 	$Rcmd .= "options(expressions=1000)\n";
->>>>>>> 9ef8af42
 	if($opt_install) {
 	    $Rcmd .= "tools::checkS3methods(package = \"${pkgname}\")\n";
 	}
@@ -1706,11 +1580,7 @@
 
 	## Check for code/documentation mismatches in data sets.
 	if($opt_install) {
-<<<<<<< HEAD
-	    my $Rcmd = "options(warn=1)\ncodocData(package = \"${pkgname}\")\n";
-=======
 	    my $Rcmd = "options(warn=1)\ntools::codocData(package = \"${pkgname}\")\n";
->>>>>>> 9ef8af42
 	    my @out = R_runR($Rcmd, "${R_opts} --quiet",
 			     "R_DEFAULT_PACKAGES='utils,grDevices,graphics,stats'");
 	    @out = grep(!/^\>/, @out);
@@ -1723,11 +1593,7 @@
 
 	## Check for code/documentation mismatches in S4 classes.
 	if($opt_install && (-d "R")) {
-<<<<<<< HEAD
-	    my $Rcmd = "options(warn=1)\ncodocClasses(package = \"${pkgname}\")\n";
-=======
 	    my $Rcmd = "options(warn=1)\ntools::codocClasses(package = \"${pkgname}\")\n";
->>>>>>> 9ef8af42
 	    my @out = R_runR($Rcmd, "${R_opts} --quiet",
 			     "R_DEFAULT_PACKAGES='utils,grDevices,graphics,stats'");
 	    @out = grep(!/^\>/, @out);
@@ -1754,13 +1620,9 @@
 	my @msg_doc_files =
 	  ("Functions with \\usage entries",
 	   "need to have the appropriate \\alias entries,",
-<<<<<<< HEAD
-	   "and all their arguments documented.\n");
-=======
 	   "and all their arguments documented.\n",
 	   "The \\usage entries must correspond to syntactically",
 	   "valid R code.\n");
->>>>>>> 9ef8af42
 
 	my $Rcmd = "options(warn=1)\n";
 	if($opt_install) {
@@ -1938,13 +1800,8 @@
 		join(" ",
 		     (&shell_quote_file_path(${R::Vars::R_EXE}),
 		      "CMD perl",
-<<<<<<< HEAD
-		      &shell_quote_file_path(&file_path(${R::Vars::R_HOME},
-							"share", "perl",
-=======
 		      &shell_quote_file_path(&file_path(${R::Vars::R_SHARE_DIR},
 							"perl",
->>>>>>> 9ef8af42
 							"massage-Examples.pl")),
 		      "${pkgname}",
 		      &shell_quote_file_path(${Rexdir}),
@@ -1971,14 +1828,8 @@
 			 &shell_quote_file_path(${R::Vars::R_EXE}),
 			 "${R_opts}",
 			 "> ${pkgname}-Ex.Rout 2>&1"));
-<<<<<<< HEAD
-	}
-	else {
-            $cmd = join(" ",
-=======
 	} else {
 	    $cmd = join(" ",
->>>>>>> 9ef8af42
 			(&shell_quote_file_path(${R::Vars::R_EXE}),
 			 "${R_opts}",
 			 "< ${pkgname}-Ex.R",
@@ -2083,14 +1934,8 @@
 	    copy($file, basename($file));
 	}
         my $makefiles = "-f " .
-<<<<<<< HEAD
-	    &shell_quote_file_path(&file_path(${R::Vars::R_HOME},
-					      "share", "make",
-					      "tests.mk"));
-=======
 	    &shell_quote_file_path(&file_path(${R::Vars::R_SHARE_DIR},
 					      "make", "tests.mk"));
->>>>>>> 9ef8af42
         if($WINDOWS) {
             $makefiles = "-f ${R::Vars::R_SHARE_DIR}/make/wintests.mk";}
         my $makevars = "";
@@ -2385,13 +2230,8 @@
 control files are performed.  The package is installed into the log
 directory (which includes the translation of all Rd files into several
 formats), and the Rd files are tested by LaTeX (if available).  All
-<<<<<<< HEAD
-examples and tests provided by the package are tested to see if they run
-successfully.
-=======
 examples and tests provided by the package are tested to see if they
 run successfully.
->>>>>>> 9ef8af42
 
 Options:
   -h, --help            print short help message and exit
