--- conflicted
+++ resolved
@@ -187,11 +187,7 @@
 
 ## Startup
 if test -z "${debugger}"; then
-<<<<<<< HEAD
-  exec "${R_binary}" @R_BATCHSAVE@ ${args}
-=======
   exec "${R_binary}" @R_BATCHSAVE@ ${args} "${@}"
->>>>>>> 9ef8af42
 else
   ## Ideally, we would like the debugger to start R with additional
   ## ('inferior') arguments, but not all debuggers can do this.  We know
@@ -218,11 +214,7 @@
     echo ""
     exec ${debugger} ${debugger_args} "${R_binary}"
   else
-<<<<<<< HEAD
-    exec ${debugger} ${debugger_args} "${R_binary}" ${args}
-=======
     exec ${debugger} ${debugger_args} "${R_binary}" ${args} "${@}"
->>>>>>> 9ef8af42
   fi
 fi
 
