/*
 *  R : A Computer Language for Statistical Data Analysis
 *  Copyright (C) 1995, 1996  Robert Gentleman and Ross Ihaka
 *  Copyright (C) 1998--2000  R Development Core Team
 *
 *  This program is free software; you can redistribute it and/or modify
 *  it under the terms of the GNU General Public License as published by
 *  the Free Software Foundation; either version 2 of the License, or
 *  (at your option) any later version.
 *
 *  This program is distributed in the hope that it will be useful,
 *  but WITHOUT ANY WARRANTY; without even the implied warranty of
 *  MERCHANTABILITY or FITNESS FOR A PARTICULAR PURPOSE.  See the
 *  GNU General Public License for more details.
 *
 *  You should have received a copy of the GNU General Public License
 *  along with this program; if not, write to the Free Software
 *  Foundation, Inc., 51 Franklin Street, Fifth Floor, Boston, MA 02110-1301  USA
 */

#ifndef GRAPHICS_H_
#define GRAPHICS_H_

#define R_GRAPHICS_INTERNAL 1

#include <R_ext/Boolean.h>

#include <R_ext/GraphicsDevice.h>
#include <R_ext/GraphicsEngine.h>

#define R_MaxDevices 64

#define	DEG2RAD 0.01745329251994329576

#define COLOR_TABLE_SIZE 1024

#define MAX_LAYOUT_ROWS 50
#define MAX_LAYOUT_COLS 50
#define MAX_LAYOUT_CELLS 500 /* must be less than 65535, 
				3 copies, 3bytes each */

typedef unsigned int rcolor;

typedef struct {
	double ax;
	double bx;
	double ay;
	double by;
} GTrans;

	/* possible coordinate systems (for specifying locations) */
typedef enum {
 DEVICE	= 0,	/* native device coordinates (rasters) */
 NDC	= 1,	/* normalised device coordinates x=(0,1), y=(0,1) */
 INCHES = 13,	/* inches x=(0,width), y=(0,height) */
 NIC	= 6,	/* normalised inner region coordinates (0,1) */
 OMA1	= 2,	/* outer margin 1 (bottom) x=NIC, y=LINES */
 OMA2	= 3,	/* outer margin 2 (left) */
 OMA3	= 4,	/* outer margin 3 (top) */
 OMA4	= 5,	/* outer margin 4 (right) */
 NFC	= 7,	/* normalised figure region coordinates (0,1) */
 NPC	= 16,	/* normalised plot region coordinates (0,1) */
 USER	= 12,	/* user/data/world coordinates;
		 * x,=(xmin,xmax), y=(ymin,ymax) */
 MAR1	= 8,	/* figure margin 1 (bottom) x=USER(x), y=LINES */
 MAR2	= 9,	/* figure margin 2 (left)   x=USER(y), y=LINES */
 MAR3	= 10,	/* figure margin 3 (top)    x=USER(x), y=LINES */
 MAR4	= 11,	/* figure margin 4 (right)  x=USER(y), y=LINES */

	/* possible, units (for specifying dimensions) */
	/* all of the above, plus ... */

 LINES = 14,	/* multiples of a line in the margin (mex) */
 CHARS = 15	/* multiples of text height (cex) */
} GUnit;


typedef struct {
    /* Basic Device Driver Properties */
    /* These MUST be set by device drivers on open */

    /* These parameters cannot be set by the user */
    /* although left, right, bottom, and top can be */
    /* interrogated indirectly (i.e., par("din")) */
    /* and cra can be interrogated directly (i.e., par("cra")) */

    double left;	/* left raster coordinate */
    double right;	/* right raster coordinate */
    double bottom;	/* bottom raster coordinate */
    double top;		/* top raster coordinate */
    double xCharOffset;	/* x character addressing offset */
    double yCharOffset;	/* y character addressing offset */
    double yLineBias;	/* 1/2 interline space as fraction of line height */
    Rboolean canResizePlot;	/* can the graphics surface be resized */
    Rboolean canChangeFont;	/* device has multiple fonts */
    Rboolean canRotateText;	/* text can be rotated */
    Rboolean canResizeText;	/* text can be resized */
    Rboolean canClip;		/* Hardware clipping */
    int canHAdj;	/* Can do at least some horizontal adjustment of text
			   0 = none, 1 = {0,0.5, 1}, 2 = [0,1] */

    /* a couple of the GRZ-like parameters that have to be */
    /* set by the device */

    double ipr[2];	/* Inches per raster; [0]=x, [1]=y */
    double asp;		/* Pixel aspect ratio = ipr[1]/ipr[0] */
    double cra[2];	/* Character size in rasters; [0]=x, [1]=y */

    /* Plot State */
    /* When the device driver is started this is 0 */
    /* After the first call to plot.new it is 1 */
    /* Every graphics operation except plot.new */
    /* should fail if state = 0 */
    /* This is checked at the highest internal function */
    /* level (e.g., do_lines, do_axis, do_plot_xy, ...) */

    int	state;		/* Plot State */
    Rboolean valid;	/* valid layout ? */

    /* GRZ-like Graphics Parameters */
    /* ``The horror, the horror ... '' */
    /* Marlon Brando - Appocalypse Now */

    /* General Parameters -- set and interrogated directly */

    double adj;		/* String adjustment */
    Rboolean ann;	/* Should annotation take place */
    Rboolean ask;	/* User confirmation of ``page eject'' */
    rcolor bg;		/* **R ONLY** Background color */
    int	bty;		/* Box type */
    double cex;		/* Character expansion */
    double lheight;     /* Line height
			   The height of a line of text is:
			   ps * cex * lheight */
    rcolor col;		/* Plotting Color */
    double crt;		/* Character/string rotation */
    double din[2];	/* device size in inches */
    int	err;		/* Error repporting level */
    rcolor fg;		/* **R ONLY** Foreground Color */
    char family[201];  /* **R ONLY** Font family 
			   Simple name which is mapped by device-specific
			   font database to device-specific name.
			   Only used if not "".
			   Default is "".
			   Ignored by some devices. */
    int	font;		/* Text font */
    double gamma;	/* Device Gamma Correction */
    int	lab[3];		/* Axis labelling */
			/* [0] = # ticks on x-axis */
			/* [1] = # ticks on y-axis */
			/* [2] = length of axis labels */
    int	las;		/* Label style (rotation) */
    int	lty;		/* Line texture */
    double lwd;		/* Line width */
    R_GE_lineend lend;  /* **R ONLY** Line end style */
    R_GE_linejoin ljoin;/* **R ONLY** Line join style */
    double lmitre;      /* **R ONLY** Line mitre limit */
    double mgp[3];	/* Annotation location */
			/* [0] = location of axis title */
			/* [1] = location of axis label */
			/* [2] = location of axis line */
    double mkh;		/* Mark size in inches */
    int	pch;		/* Plotting character */
    int ps;		/* Text & symbol pointsize */
    int	smo;		/* Curve smoothness */
    double srt;		/* String Rotation */
    double tck;		/* Tick size as in S */
    double tcl;		/* Tick size in "lines" */
    /* kept to avoid changing the structure */
    double tmag;	/* **DEFUNCT** Title Magnification */
    /* int	type;	    type of plot desired -- removed in 2.3.0 */
    double xaxp[3];	/* X Axis annotation */
			/* [0] = coordinate of lower tick */
			/* [1] = coordinate of upper tick */
			/* [2] = num tick intervals */
			/* almost always used internally */
    int	xaxs;		/* X Axis style */
    int	xaxt;		/* X Axis type */
    int	xpd;		/* Clip to plot region indicator */
    int	oldxpd;
    double yaxp[3];	/* Y Axis annotation */
    int	yaxs;		/* Y Axis style */
    int	yaxt;		/* Y Axis type */
    Rboolean xlog;	/* Log Axis for X */
    Rboolean ylog;	/* Log Axis for Y */

    /* Annotation Parameters */

    float cexbase;	/* Base character size */
    float cexmain;	/* Main title size */
    float cexlab;	/* xlab and ylab size */
    float cexsub;	/* Sub title size */
    float cexaxis;	/* Axis label size */

    int	fontmain;	/* Main title font */
    int	fontlab;	/* Xlab and ylab font */
    int	fontsub;	/* Subtitle font */
    int	fontaxis;	/* Axis label fonts */

    int	colmain;	/* Main title color */
    int	collab;		/* Xlab and ylab color */
    int	colsub;		/* Subtitle color */
    int	colaxis;	/* Axis label color */

    /* Layout Parameters */

    Rboolean layout;	/* has a layout been specified */

    int	numrows;
    int	numcols;
    int	currentFigure;
    int	lastFigure;
    double heights[MAX_LAYOUT_ROWS];
    double widths[MAX_LAYOUT_COLS];
    int	cmHeights[MAX_LAYOUT_ROWS];
    int	cmWidths[MAX_LAYOUT_COLS];
    unsigned short order[MAX_LAYOUT_CELLS];
    int	rspct;		/* 0 = none, 1 = full, 2 = see respect */
    unsigned char respect[MAX_LAYOUT_CELLS];

    int	mfind;		/* By row/col indicator */

    /* Layout parameters which can be set directly by the */
    /* user (e.g., par(fig=c(.5,1,0,1))) or otherwise are */
    /* calculated automatically */
    /* NOTE that *Units parameters are for internal use only */

    double fig[4];	/* (current) Figure size (proportion) */
			/* [0] = left, [1] = right */
			/* [2] = bottom, [3] = top */
    double fin[2];	/* (current) Figure size (inches) */
			/* [0] = width, [1] = height */
    GUnit fUnits;	/* (current) figure size units */
    double plt[4];	/* (current) Plot size (proportions) */
			/* [0] = left, [1] = right */
			/* [2] = bottom, [3] = top */
    double pin[2];	/* (current) plot size (inches) */
			/* [0] = width, [1] = height */
    GUnit pUnits;	/* (current) plot size units */
    Rboolean defaultFigure;	/* calculate figure from layout ? */
    Rboolean defaultPlot;	/* calculate plot from figure - margins ? */

    /* Layout parameters which are set directly by the user */

    double mar[4];	/* Plot margins in lines */
    double mai[4];	/* Plot margins in inches */
			/* [0] = bottom, [1] = left */
			/* [2] = top, [3] = right */
    GUnit mUnits;	/* plot margin units */
    double mex;		/* Margin expansion factor */
    double oma[4];	/* Outer margins in lines */
    double omi[4];	/* outer margins in inches */
    double omd[4];	/* outer margins in NDC */
			/* [0] = bottom, [1] = left */
			/* [2] = top, [3] = right */
    GUnit oUnits;	/* outer margin units */
    int	pty;		/* Plot type */

    /* Layout parameters which can be set by the user, but */
    /* almost always get automatically calculated anyway */

    double usr[4];	/* Graphics window */
			/* [0] = xmin, [1] = xmax */
			/* [2] = ymin, [3] = ymax */

    /* The logged usr parameter;  if xlog, use logusr[0:1] */
    /* if ylog, use logusr[2:3] */

    double logusr[4];

    /* Layout parameter: Internal flags */

    Rboolean new;	/* Clean plot ? */
    int	devmode;	/* creating new image or adding to existing one */

    /* Coordinate System Mappings */
    /* These are only used internally (i.e., cannot be */
    /* set directly by the user) */

    /* The reliability of these parameters relies on */
    /* the fact that plot.new is the */
    /* first graphics operation called in the creation */
    /* of a graph */

    /* udpated per plot.new */

    double xNDCPerChar;	/* Nominal character width (NDC) */
    double yNDCPerChar;	/* Nominal character height (NDC) */
    double xNDCPerLine;	/* Nominal line width (NDC) */
    double yNDCPerLine;	/* Nominal line height (NDC) */
    double xNDCPerInch;	/* xNDC -> Inches */
    double yNDCPerInch;	/* yNDC -> Inches */

    /* updated per plot.new and if inner2dev changes */

    GTrans fig2dev;	/* Figure to device */

    /* udpated per DevNewPlot and if ndc2dev changes */

    GTrans inner2dev;	/* Inner region to device */

    /* udpated per device resize */

    GTrans ndc2dev;	/* NDC to raw device */

    /* updated per plot.new and per plot.window */

    GTrans win2fig;	/* Window to figure mapping */

    /* NOTE: if user has not set fig and/or plt then */
    /* they need to be updated per plot.new too */

    double scale;       /* An internal "zoom" factor to apply to ps and lwd */
                        /* (for fit-to-window resizing in Windows) */

    /* device operations */
    Rboolean (*open)();
    void (*close)();
    void (*activate)();
    void (*deactivate)();
    void (*resize)();
    void (*newPage)();
    void (*clip)();
    double (*strWidth)();
    void (*line)();
    void (*polyline)();
    void (*text)();
    void (*dot)();
    void (*rect)();
    void (*circle)();
    void (*polygon)();
    Rboolean (*locator)();
    void (*mode)();
    void (*hold)();
    void (*metricInfo)();
} GPar;

typedef struct {
    /* New flag to indicate that this is an "old" device
     * structure.
     */
    int newDevStruct;
    GPar dp;		/* current device default parameters */
    GPar gp;		/* current device current parameters */
    GPar dpSaved;		/* saved device default parameters */
    void *deviceSpecific;	/* pointer to device specific parameters */
    Rboolean displayListOn;	/* toggle for display list status */
    SEXP displayList;	/* display list */
} DevDesc;

/* For easy reference: Here are the source files of
 * currently existing device drivers:
 * FILE				driver name prefix
 * ----------------------	------------------
 * ../main/devPS.c		PS , PDF _and_  XFig
 * ../main/devPicTeX.c		PicTeX
 * ../modules/X11/devX11.c	X11
 * ../gnuwin32/devga.c		GA
 * ../modules/gnome/devGTK.c	GTK
 * ../modules/gnome/devGNOME.c	Gnome
 */

/* always remap private functions */
#include <Rgraphics.h>
#define char2col		Rf_char2col
#define CheckColor		Rf_CheckColor
#define col2name		Rf_col2name
#define copyGPar		Rf_copyGPar
#define curDevice               Rf_curDevice
#define FixupCex		Rf_FixupCex
#define FixupCol		Rf_FixupCol
#define FixupFont		Rf_FixupFont
#define FixupLty		Rf_FixupLty
#define FixupLwd		Rf_FixupLwd
#define FixupPch		Rf_FixupPch
#define FixupVFont		Rf_FixupVFont
#define GetDevice               Rf_GetDevice
#define GInit			Rf_GInit
#define name2col		Rf_name2col
#define nextDevice              Rf_nextDevice
#define number2col		Rf_number2col
#define NumDevices              Rf_NumDevices
#define ProcessInlinePars	Rf_ProcessInlinePars
#define rgb2col			Rf_rgb2col
#define RGB2rgb			Rf_RGB2rgb
#define RGBA2rgb		Rf_RGBA2rgb
#define ScaleColor		Rf_ScaleColor
#define Specify2		Rf_Specify2
#define str2col			Rf_str2col
#define StrMatch		Rf_StrMatch
#define isNAcol                 Rf_isNAcol
<<<<<<< HEAD
=======

/* NOTE: during replays, call == R_NilValue;
   ----  the following adds readability: */
Rboolean GRecording(SEXP, DevDesc*);
>>>>>>> 9ef8af42

/* Default the settings for general graphical parameters
 * (i.e., defaults that do not depend on the device type: */
void GInit(GPar*);

void copyGPar(GPar *, GPar *);

int curDevice(void);

DevDesc* GetDevice(int i);

int nextDevice(int from);

int NumDevices(void);

int deviceNumber(DevDesc *dd);

int devNumber(DevDesc *dd);

		/* Miscellaneous (from graphics.c & colors.c) */

unsigned int rgb2col(char *);
unsigned int name2col(char *);
unsigned int number2col(char *);
unsigned int char2col(char *);/* rgb2col() or name2col() */
unsigned int str2col(char *);

char* col2name(unsigned int);

unsigned int ScaleColor(double x);
unsigned int CheckColor(int x);
Rboolean isNAcol(SEXP col, int index, int ncol);

char* RGB2rgb(unsigned int, unsigned int, unsigned int);
char* RGBA2rgb(unsigned int, unsigned int, unsigned int, unsigned int);

int StrMatch(char *s, char *t);

double R_Log10(double);

void ProcessInlinePars(SEXP, DevDesc*, SEXP call);
void Specify2(char*, SEXP, DevDesc*, SEXP call);
#ifdef UNUSED
void RecordGraphicsCall(SEXP);
#endif

SEXP FixupPch(SEXP, int);
SEXP FixupLty(SEXP, int);
SEXP FixupFont(SEXP, int);
SEXP FixupCol(SEXP, unsigned int);
SEXP FixupCex(SEXP, double);
SEXP FixupLwd(SEXP, double);
SEXP FixupVFont(SEXP);

#include <R_ext/GraphicsBase.h>

/* 
 * Function to generate an R_GE_gcontext from Rf_gpptr info
 */
void gcontextFromGP(R_GE_gcontext *gc, DevDesc *dd);

/* FIXME: Make this a macro to avoid function call overhead?
 */
GPar* Rf_gpptr(DevDesc *dd);
GPar* Rf_dpptr(DevDesc *dd);
GPar* Rf_dpSavedptr(DevDesc *dd);
SEXP Rf_displayList(DevDesc *dd);

/* Graphics events */

/* These give the indices of some known keys */    

typedef enum {knUNKNOWN = -1,
              knLEFT = 0, knUP, knRIGHT, knDOWN,
              knF1, knF2, knF3, knF4, knF5, knF6, knF7, knF8, knF9, knF10,
              knF11, knF12,
              knPGUP, knPGDN, knEND, knHOME, knINS, knDEL} R_KeyName;
              
/* These are the three possible mouse events */

typedef enum {meMouseDown = 0,
	      meMouseUp,
	      meMouseMove} R_MouseEvent;

SEXP doMouseEvent(SEXP eventRho, NewDevDesc *dd, R_MouseEvent event, 
                  int buttons, double x, double y);
SEXP doKeybd	(SEXP eventRho, NewDevDesc *dd, R_KeyName rkey, char *keyname);

#endif /* GRAPHICS_H_ */<|MERGE_RESOLUTION|>--- conflicted
+++ resolved
@@ -389,13 +389,10 @@
 #define str2col			Rf_str2col
 #define StrMatch		Rf_StrMatch
 #define isNAcol                 Rf_isNAcol
-<<<<<<< HEAD
-=======
 
 /* NOTE: during replays, call == R_NilValue;
    ----  the following adds readability: */
 Rboolean GRecording(SEXP, DevDesc*);
->>>>>>> 9ef8af42
 
 /* Default the settings for general graphical parameters
  * (i.e., defaults that do not depend on the device type: */
