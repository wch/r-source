#
# ${R_HOME}/src/include/Makefile

VPATH = @srcdir@
srcdir = @srcdir@
top_srcdir = @top_srcdir@

top_builddir = ../..
subdir = src/include

include $(top_builddir)/Makeconf

distdir = $(top_builddir)/$(PACKAGE)-$(VERSION)/$(subdir)

## API(1): for .C() and .Call() writers, ...:
SRC_HEADERS = R.h S.h Rdefines.h Rdevices.h Rembedded.h Rgraphics.h \
  Rinternals.h Rinterface.h
## API(2) {these are built, system-dependently}:
OBJ_HEADERS = Rconfig.h Rmath.h Rversion.h
## Non-API internal ones:
INT_HEADERS = Defn.h Errormsg.h Fileio.h Graphics.h IOStuff.h \
  Internal.h Parse.h Print.h Rconnections.h Rdynpriv.h Rinlinedfuns.h Startup.h

DISTFILES = Makefile.in Makefile.win README $(INT_HEADERS) $(SRC_HEADERS) \
<<<<<<< HEAD
  config.h.in stamp-h.in Rmath.h0.in
=======
  config.h.in stamp-h.in Rmath.h0.in memcheck.h valgrind.h
>>>>>>> 9ef8af42

SUBDIRS = R_ext
SUBDIRS_WITH_NO_BUILD = Rmodules

TIMESTAMPS = $(SRC_HEADERS:.h=.ts) $(OBJ_HEADERS:.h=.tsa)

CLEANFILES = $(OBJ_HEADERS) stamp-R $(TIMESTAMPS) libintl.h
DISTCLEANFILES = Makefile Rmath.h0 config.h stamp-h

.SUFFIXES:
.SUFFIXES: .h .ts .tsa

.h.ts:
	@$(INSTALL_DATA) $< $(top_builddir)/include/`basename $<`
	@touch $@
.h.tsa:
	@$(INSTALL_DATA) $< $(top_builddir)/include@R_ARCH@/`basename $<`
	@touch $@


all: Makefile R

Makefile: $(srcdir)/Makefile.in $(top_builddir)/config.status
	@cd $(top_builddir) && $(SHELL) ./config.status $(subdir)/$@

R: Makefile stamp-R $(TIMESTAMPS)
	@for d in $(SUBDIRS); do \
	  (cd $${d} && $(MAKE) $@) || exit 1; \
	done
stamp-R:
	@$(MKINSTALLDIRS) $(top_builddir)/include@R_ARCH@
	@touch $@
$(TIMESTAMPS): stamp-R

config.h: stamp-h
stamp-h: $(srcdir)/config.h.in $(top_builddir)/config.status
	@cd $(top_builddir) && $(SHELL) ./config.status $(subdir)/config.h
	@echo timestamp > $@ 2> /dev/null
$(srcdir)/config.h.in: @MAINTAINER_MODE_TRUE@ $(srcdir)/stamp-h.in
$(srcdir)/stamp-h.in: @MAINTAINER_MODE_TRUE@ $(top_srcdir)/configure.ac $(top_builddir)/aclocal.m4
	@TBD=`cd $(top_builddir); pwd`; \
	  cd $(top_srcdir) && $(AUTOHEADER) -I $${TBD}
	@echo timestamp > $@ 2> /dev/null
Rconfig.h: config.h $(top_srcdir)/tools/GETCONFIG
	@$(SHELL) $(top_srcdir)/tools/GETCONFIG > $@
Rversion.h: $(top_srcdir)/VERSION $(top_srcdir)/tools/GETVERSION $(top_builddir)/SVN-REVISION
	@$(SHELL) $(top_srcdir)/tools/GETVERSION > $@

## <NOTE>
## we don't use AC_CONFIG_HEADERS on Rmath.h.in because
## a) that would comment out #undef statements in Rmath.h.in and
## b) Rmath.h should be a self-contained file for standalone Rmath use.
## </NOTE>
Rmath.h: Rmath.h0
	@$(SHELL) $(top_srcdir)/tools/copy-if-change Rmath.h0 $@
Rmath.h0: $(srcdir)/Rmath.h0.in $(top_builddir)/config.status
	@cd $(top_builddir) && $(SHELL) ./config.status $(subdir)/$@

install: installdirs install-intl-@USE_INCLUDED_LIBINTL@
	@for d in $(SUBDIRS); do \
	  (cd $${d} && $(MAKE) $@) || exit 1; \
	done
	@for f in $(SRC_HEADERS); do \
<<<<<<< HEAD
	  $(INSTALL_DATA) $(srcdir)/$${f} "$(rhome)/include"; \
	done
	@for f in $(OBJ_HEADERS); do \
	  $(INSTALL_DATA) $${f} "$(rhome)/include"; \
	done
installdirs:
	@$(MKINSTALLDIRS) "$(rhome)/include"
=======
	  $(INSTALL_DATA) $(srcdir)/$${f} "$(rincludedir)"; \
	done
	@for f in $(OBJ_HEADERS); do \
	  $(INSTALL_DATA) $${f} "$(rincludedir)@R_ARCH@"; \
	done
installdirs:
	@$(MKINSTALLDIRS) "$(rincludedir)@R_ARCH@"
install-intl-yes:
	@$(INSTALL_DATA) libintl.h "$(rincludedir)@R_ARCH@"
install-intl-no:

>>>>>>> 9ef8af42
install-strip:
	$(MAKE) INSTALL_PROGRAM="${INSTALL_PROGRAM} -s" install
uninstall:
	@for d in $(SUBDIRS); do \
	  (cd $${d} && $(MAKE) $@) || exit 1; \
	done
<<<<<<< HEAD
	@rm -rf "$(rhome)/include"
=======
	@rm -rf "$(rincludedir)"
>>>>>>> 9ef8af42

mostlyclean: clean
clean:
	@for d in $(SUBDIRS); do (cd $${d} && $(MAKE) $@); done
	-@test -z "$(CLEANFILES)" || rm -f $(CLEANFILES)
distclean: clean
	@for d in $(SUBDIRS); do (cd $${d} && $(MAKE) $@); done
	-@test -z "$(DISTCLEANFILES)" || rm -f $(DISTCLEANFILES)
maintainer-clean: distclean

TAGS info dvi check:

distdir: $(DISTFILES)
	@for f in $(DISTFILES); do \
	  test -f $(distdir)/$${f} \
	    || ln $(srcdir)/$${f} $(distdir)/$${f} 2>/dev/null \
	    || cp -p $(srcdir)/$${f} $(distdir)/$${f}; \
	done
	@for d in $(SUBDIRS); do \
	  test -d $(distdir)/$${d} \
	    || mkdir $(distdir)/$${d} \
	    || exit 1; \
	  chmod 755 $(distdir)/$${d}; \
	  (cd $${d} && $(MAKE) distdir) \
	    || exit 1; \
	done
	@for d in $(SUBDIRS_WITH_NO_BUILD); do \
	  ((cd $(srcdir); $(TAR) -c -f - $(DISTDIR_TAR_EXCLUDE) $${d}) \
	      | (cd $(distdir); $(TAR) -x -f -)) \
	    || exit 1; \
	done<|MERGE_RESOLUTION|>--- conflicted
+++ resolved
@@ -22,11 +22,7 @@
   Internal.h Parse.h Print.h Rconnections.h Rdynpriv.h Rinlinedfuns.h Startup.h
 
 DISTFILES = Makefile.in Makefile.win README $(INT_HEADERS) $(SRC_HEADERS) \
-<<<<<<< HEAD
-  config.h.in stamp-h.in Rmath.h0.in
-=======
   config.h.in stamp-h.in Rmath.h0.in memcheck.h valgrind.h
->>>>>>> 9ef8af42
 
 SUBDIRS = R_ext
 SUBDIRS_WITH_NO_BUILD = Rmodules
@@ -90,15 +86,6 @@
 	  (cd $${d} && $(MAKE) $@) || exit 1; \
 	done
 	@for f in $(SRC_HEADERS); do \
-<<<<<<< HEAD
-	  $(INSTALL_DATA) $(srcdir)/$${f} "$(rhome)/include"; \
-	done
-	@for f in $(OBJ_HEADERS); do \
-	  $(INSTALL_DATA) $${f} "$(rhome)/include"; \
-	done
-installdirs:
-	@$(MKINSTALLDIRS) "$(rhome)/include"
-=======
 	  $(INSTALL_DATA) $(srcdir)/$${f} "$(rincludedir)"; \
 	done
 	@for f in $(OBJ_HEADERS); do \
@@ -110,18 +97,13 @@
 	@$(INSTALL_DATA) libintl.h "$(rincludedir)@R_ARCH@"
 install-intl-no:
 
->>>>>>> 9ef8af42
 install-strip:
 	$(MAKE) INSTALL_PROGRAM="${INSTALL_PROGRAM} -s" install
 uninstall:
 	@for d in $(SUBDIRS); do \
 	  (cd $${d} && $(MAKE) $@) || exit 1; \
 	done
-<<<<<<< HEAD
-	@rm -rf "$(rhome)/include"
-=======
 	@rm -rf "$(rincludedir)"
->>>>>>> 9ef8af42
 
 mostlyclean: clean
 clean:
