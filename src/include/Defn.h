--- conflicted
+++ resolved
@@ -681,10 +681,7 @@
 # define dynamicfindVar		Rf_dynamicfindVar
 # define EncodeRaw              Rf_EncodeRaw
 # define EncodeString           Rf_EncodeString
-<<<<<<< HEAD
-=======
 # define EnsureString 		Rf_EnsureString
->>>>>>> 9ef8af42
 # define endcontext		Rf_endcontext
 # define envlength		Rf_envlength
 # define ErrorMessage		Rf_ErrorMessage
@@ -823,16 +820,11 @@
 #define SHOWATTRIBUTES 		4
 #define USESOURCE 		8
 #define WARNINCOMPLETE 		16
-<<<<<<< HEAD
-=======
 #define DELAYPROMISES 		32
->>>>>>> 9ef8af42
 /* common combinations of the above */
 #define SIMPLEDEPARSE		0
 #define FORSOURCING		31
 
-<<<<<<< HEAD
-=======
 /* Coercion functions */
 int Rf_LogicalFromString(SEXP, int*);
 int Rf_IntegerFromString(SEXP, int*);
@@ -844,7 +836,6 @@
 SEXP Rf_StringFromComplex(Rcomplex, int*);
 SEXP Rf_EnsureString(SEXP);
 
->>>>>>> 9ef8af42
 /* Other Internally Used Functions */
 
 SEXP Rf_append(SEXP, SEXP); /* apparently unused now */
@@ -1012,9 +1003,6 @@
 
 int	Rstrlen(SEXP, int);
 char *EncodeRaw(Rbyte);
-<<<<<<< HEAD
-char *EncodeString(SEXP, int, int, int);
-=======
 char *EncodeString(SEXP, int, int, Rprt_adj);
 
 /* main/sort.c */
@@ -1103,7 +1091,6 @@
 #define P_(String, StringP, N) (N > 1 ? StringP: String)
 #endif
 
->>>>>>> 9ef8af42
 
 /* Macros for suspending interrupts */
 #define BEGIN_SUSPEND_INTERRUPTS do { \
