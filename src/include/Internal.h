--- conflicted
+++ resolved
@@ -32,16 +32,6 @@
 /* Device drivers here (for ease of access) */
 
 SEXP do_X11(SEXP, SEXP, SEXP, SEXP);
-<<<<<<< HEAD
-SEXP do_PS(SEXP, SEXP, SEXP, SEXP);
-SEXP do_PicTeX(SEXP, SEXP, SEXP, SEXP);
-SEXP do_GTK(SEXP, SEXP, SEXP, SEXP);
-SEXP do_XFig(SEXP, SEXP, SEXP, SEXP);
-SEXP do_PDF(SEXP, SEXP, SEXP, SEXP);
-SEXP do_Quartz(SEXP, SEXP, SEXP, SEXP);
-SEXP do_Type1FontInUse(SEXP, SEXP, SEXP, SEXP);
-=======
->>>>>>> 9ef8af42
 
 #if defined(__APPLE_CC__) && defined(HAVE_AQUA)
 SEXP do_wsbrowser(SEXP, SEXP, SEXP, SEXP);
@@ -373,10 +363,7 @@
 SEXP do_random3(SEXP, SEXP, SEXP, SEXP);
 SEXP do_range(SEXP, SEXP, SEXP, SEXP);
 SEXP do_rank(SEXP, SEXP, SEXP, SEXP);
-<<<<<<< HEAD
-=======
 SEXP do_rapply(SEXP, SEXP, SEXP, SEXP);
->>>>>>> 9ef8af42
 SEXP do_rawShift(SEXP, SEXP, SEXP, SEXP);
 SEXP do_rawToBits(SEXP, SEXP, SEXP, SEXP);
 SEXP do_rawToChar(SEXP, SEXP, SEXP, SEXP);
