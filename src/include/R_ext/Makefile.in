#
# ${R_HOME}/src/include/R_ext/Makefile

VPATH = @srcdir@
srcdir = @srcdir@
top_srcdir = @top_srcdir@

top_builddir = ../../..
subdir = src/include/R_ext

include $(top_builddir)/Makeconf

distdir = $(top_builddir)/$(PACKAGE)-$(VERSION)/$(subdir)

## Partially included by the API (1) headers in .., but not part of the
## API per se. 
R_EXT_HEADERS = \
  Applic.h Arith.h BLAS.h Boolean.h Callbacks.h Complex.h Constants.h \
  Error.h GetX11Image.h \
  GraphicsDevice.h GraphicsEngine.h GraphicsBase.h \
  Lapack.h Linpack.h Memory.h \
  Parse.h Print.h PrtUtil.h R-ftp-http.h RS.h Random.h RConverters.h \
  Rdynload.h Riconv.h RStartup.h Utils.h eventloop.h libextern.h rlocale.h

DISTFILES = Makefile.in $(R_EXT_HEADERS)
TIMESTAMPS = $(R_EXT_HEADERS:.h=.ts)

CLEANFILES = stamp-R $(TIMESTAMPS)
DISTCLEANFILES = Makefile

.SUFFIXES:
.SUFFIXES: .h .ts

.h.ts: 
	@$(INSTALL_DATA) $< $(top_builddir)/include/R_ext/`basename $<`
	@touch $@

all: Makefile R

Makefile: $(srcdir)/Makefile.in $(top_builddir)/config.status
	@cd $(top_builddir) && $(SHELL) ./config.status $(subdir)/$@

R: Makefile stamp-R $(TIMESTAMPS)
stamp-R: 
	@$(MKINSTALLDIRS) $(top_builddir)/include/R_ext
	@touch $@
$(TIMESTAMPS): stamp-R

install: installdirs
	@for f in $(R_EXT_HEADERS); do \
<<<<<<< HEAD
	  $(INSTALL_DATA) $(srcdir)/$${f} "$(rhome)/include/R_ext"; \
	done
installdirs:
	@$(MKINSTALLDIRS) "$(rhome)/include/R_ext"
install-strip:
	$(MAKE) INSTALL_PROGRAM="${INSTALL_PROGRAM} -s" install
uninstall:
	@rm -rf "$(rhome)/include/R_ext"
=======
	  $(INSTALL_DATA) $(srcdir)/$${f} "$(rincludedir)/R_ext"; \
	done
installdirs:
	@$(MKINSTALLDIRS) "$(rincludedir)/R_ext"
install-strip:
	$(MAKE) INSTALL_PROGRAM="${INSTALL_PROGRAM} -s" install
uninstall:
	@rm -rf "$(rincludedir)/R_ext"
>>>>>>> 9ef8af42

mostlyclean: clean
clean:
	-@test -z "$(CLEANFILES)" || rm -f $(CLEANFILES)
distclean: clean
	-@test -z "$(DISTCLEANFILES)" || rm -f $(DISTCLEANFILES)
maintainer-clean: distclean

TAGS info dvi check:

distdir: $(DISTFILES)
	@for f in $(DISTFILES); do \
	  test -f $(distdir)/$${f} \
	    || ln $(srcdir)/$${f} $(distdir)/$${f} 2>/dev/null \
	    || cp -p $(srcdir)/$${f} $(distdir)/$${f}; \
	done<|MERGE_RESOLUTION|>--- conflicted
+++ resolved
@@ -48,16 +48,6 @@
 
 install: installdirs
 	@for f in $(R_EXT_HEADERS); do \
-<<<<<<< HEAD
-	  $(INSTALL_DATA) $(srcdir)/$${f} "$(rhome)/include/R_ext"; \
-	done
-installdirs:
-	@$(MKINSTALLDIRS) "$(rhome)/include/R_ext"
-install-strip:
-	$(MAKE) INSTALL_PROGRAM="${INSTALL_PROGRAM} -s" install
-uninstall:
-	@rm -rf "$(rhome)/include/R_ext"
-=======
 	  $(INSTALL_DATA) $(srcdir)/$${f} "$(rincludedir)/R_ext"; \
 	done
 installdirs:
@@ -66,7 +56,6 @@
 	$(MAKE) INSTALL_PROGRAM="${INSTALL_PROGRAM} -s" install
 uninstall:
 	@rm -rf "$(rincludedir)/R_ext"
->>>>>>> 9ef8af42
 
 mostlyclean: clean
 clean:
