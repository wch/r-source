/*
 *  R : A Computer Language for Statistical Data Analysis
<<<<<<< HEAD
 *  Copyright (C) 2001-4 The R Development Core Team.
=======
 *  Copyright (C) 2001-5 The R Development Core Team.
>>>>>>> 9ef8af42
 *
 *  This program is free software; you can redistribute it and/or modify
 *  it under the terms of the GNU Lesser General Public License as published by
 *  the Free Software Foundation; either version 2.1 of the License, or
 *  (at your option) any later version.
 *
 *  This program is distributed in the hope that it will be useful,
 *  but WITHOUT ANY WARRANTY; without even the implied warranty of
 *  MERCHANTABILITY or FITNESS FOR A PARTICULAR PURPOSE.  See the
 *  GNU Lesser General Public License for more details.
 *
 *  You should have received a copy of the GNU Lesser General Public License
 *  along with this program; if not, write to the Free Software
<<<<<<< HEAD
 *  Foundation, Inc., 59 Temple Place, Suite 330, Boston, MA  02111-1307  USA
 */

/* Used by third-party graphics devices */
=======
 *  Foundation, Inc., 51 Franklin Street, Fifth Floor, Boston, MA 02110-1301  USA
 */

/* Used by third-party graphics devices */

#ifndef R_GRAPHICSDEVICE_H_
#define R_GRAPHICSDEVICE_H_

#ifdef __cplusplus
extern "C" {
#endif
>>>>>>> 9ef8af42

/* New device driver structure
 * NOTES:
 * 1. All locations and dimensions are in device coordinates.
 * 2. I found this comment in the doc for dev_Open -- looks nasty
 *    Any known instances of such a thing happening?  Should be
 *    replaced by a function to query the device for preferred gpars
 *    settings? (to be called when the device is initialised)
         *
         * NOTE that it is perfectly acceptable for this	
         * function to set generic graphics parameters too	
         * (i.e., override the generic parameter settings	
         * which GInit sets up) all at the author's own risk	
         * of course :)						
	 *
 * 3. Do we really need dev_StrWidth as well as dev_MetricInfo?
 *    I can see the difference between the two -- its just a 
 *    question of whether dev_MetricInfo should just return
 *    what dev_StrWidth would give if font metric information is
 *    not available.  I guess having both allows the developer
 *    to decide when to ask for which sort of value, and to decide
 *    what to do when font metric information is not available.
 *    And why not a dev_StrHeight?
 * 4. Should "ipr", "asp", and "cra" be in the device description?
 *    If not, then where?
 *    I guess they don't need to be if no device makes use of them.
 *    On the other hand, they would need to be replaced by a device
 *    call that R base graphics could use to get enough information
 *    to figure them out.  (e.g., some sort of dpi() function to
 *    complement the size() function.)
 */

typedef struct {
    /* The first element is a boolean indicating whether this is 
     * a new device driver (always 1) -- the old device driver structure
     * has had a similar element added (which will always be 0)
     *
     * This needs to be removed once the old DevDesc structure has been
     * removed from the system.
     */
    int newDevStruct; 
    /********************************************************
     * Device physical characteristics
     ********************************************************/
    double left;	        /* left raster coordinate */
    double right;	        /* right raster coordinate */
    double bottom;	        /* bottom raster coordinate */
    double top;		        /* top raster coordinate */
    /* R only has the notion of a rectangular clipping region
     */
    double clipLeft;
    double clipRight;
    double clipBottom;
    double clipTop;
    /* I hate these next three -- they seem like a real fudge
     * BUT I'm not sure what to replace them with so they stay for now.
     */
    double xCharOffset;	        /* x character addressing offset */
    double yCharOffset;	        /* y character addressing offset */
    double yLineBias;	        /* 1/2 interline space as frac of line hght */
    double ipr[2];	        /* Inches per raster; [0]=x, [1]=y */
    double asp;		        /* Pixel aspect ratio = ipr[1]/ipr[0] */
    /* I hate this guy too -- seems to assume that a device can only
     * have one font size during its lifetime
     * BUT removing/replacing it would take quite a lot of work
     * to design and insert a good replacement so it stays for now.
     */
    double cra[2];	        /* Character size in rasters; [0]=x, [1]=y */
    double gamma;	        /* Device Gamma Correction */
    /********************************************************
     * Device capabilities
     ********************************************************/
    Rboolean canResizePlot;	/* can the graphics surface be resized */
    Rboolean canChangeFont;	/* device has multiple fonts */
    Rboolean canRotateText;	/* text can be rotated */
    Rboolean canResizeText;	/* text can be resized */
    Rboolean canClip;		/* Hardware clipping */
    Rboolean canChangeGamma;    /* can the gamma factor be modified */
    int canHAdj;	        /* Can do at least some horiz adjust of text
			           0 = none, 1 = {0,0.5, 1}, 2 = [0,1] */
    /********************************************************
     * Device initial settings
     ********************************************************/
    /* These are things that the device must set up when it is created.
     * The graphics system can modify them and track current values,
     * but some devices want to know what the original setting was.
     */
    double startps;             
    int startcol;
    int startfill;
    int startlty;
    int startfont;
    double startgamma;
    /********************************************************
     * Device specific information
     ********************************************************/
    void *deviceSpecific;	/* pointer to device specific parameters */
    /********************************************************
     * Device display list
     ********************************************************/
    /* I think it would feel nicer if this stuff was part of the 
     * graphics engine (GEDevDesc), but this is another thing that
     * needs more time to implement a change properly.
     */
    Rboolean displayListOn;     /* toggle for display list status */
    SEXP displayList;           /* display list */
    SEXP DLlastElt;
    SEXP savedSnapshot;         /* The last value of the display list
				 * just prior to when the display list
				 * was last initialised
				 */

    /********************************************************				 
     * Event handling entries
     ********************************************************/
     
    /* These determine whether getGraphicsEvent will try to set an event handler */
    
    Rboolean canGenMouseDown; /* can the device generate mousedown events */
    Rboolean canGenMouseMove; /* can the device generate mousemove events */
    Rboolean canGenMouseUp;   /* can the device generate mouseup events */
    Rboolean canGenKeybd;     /* can the device generate keyboard events */
    
    Rboolean gettingEvent;    /* This is set while getGraphicsEvent is actively looking for events */
    
    /********************************************************
     * Device procedures.
     ********************************************************/

    /*
     * ---------------------------------------
     * GENERAL COMMENT ON GRAPHICS PARAMETERS:
     * ---------------------------------------
     * Graphical parameters are now passed in a graphics context
     * structure (R_GE_gcontext*) rather than individually.
     * Each device action should extract the parameters it needs
     * and ignore the others.  Thought should be given to which 
     * parameters are relevant in each case -- the graphics engine
     * does not REQUIRE that each parameter is honoured, but if
     * a parameter is NOT honoured, it might be a good idea to
     * issue a warning when a parameter is not honoured (or at
     * the very least document which parameters are not honoured
     * in the user-level documentation for the device).  [An example
     * of a parameter that may not be honoured by many devices is
     * transparency.]
     */

    /*
     * device_Activate is called when a device becomes the	
     * active device.  For example, it can be used to change the
     * title of a window to indicate the active status of	
     * the device to the user.  Not all device types will	
     * do anything.			
     * The only parameter is a device driver structure.
     * An example is ...
     *
     * static void   X11_Activate(NewDevDesc *dd);
     *
     */
    void (*activate)();
    /*
     * device_Circle should have the side-effect that a	
     * circle is drawn, centred at the given location, with 
     * the given radius.  The border of the circle should be
     * drawn in the given "col", and the circle should be	
     * filled with the given "fill" colour.		
     * If "col" is NA_INTEGER then no border should be drawn
     * If "fill" is NA_INTEGER then the circle should not 
     * be filled.
     * An example is ...
     *
     * static void X11_Circle(double x, double y, double r,
     *                        R_GE_gcontext *gc,
     *                        NewDevDesc *dd);
     *
     * R_GE_gcontext parameters that should be honoured (if possible):
     *   col, fill, gamma, lty, lwd
     */
    void (*circle)();
    /*
     * device_Clip is given the left, right, bottom, and	
     * top of a rectangle (in DEVICE coordinates).	
     * It should have the side-effect that subsequent output	
     * is clipped to the given rectangle.
     * NOTE that R's graphics engine already clips to the 
     * extent of the device.
     * NOTE also that this will probably only be called if
     * the flag canClip is true.
     * An example is ...
     *
     * static void X11_Clip(double x0, double x1, double y0, double y1, 
     *                      NewDevDesc *dd)
     */
    void (*clip)();
    /*
     * device_Close is called when the device is killed.
     * This function is responsible for destroying any	
     * device-specific resources that were created in	
     * device_Open and for FREEing the device-specific	
     * parameters structure.	
     * An example is ...
     *
     * static void X11_Close(NewDevDesc *dd)
     *
     */
    void (*close)();
    /*
     * device_Deactivate is called when a device becomes	
     * inactive.  
     * This allows the device to undo anything it did in 
     * dev_Activate.
     * Not all device types will do anything.
     * An example is ...
     *
     * static void X11_Deactivate(NewDevDesc *dd)
     *
     */
    void (*deactivate)();
    void (*dot)();
    /*
     * I don't know what this is for and i can't find it	
     * being used anywhere, but i'm loath to kill it in	
     * case i'm missing something important			
     * An example is ...
     *
     * static void X11_Hold(NewDevDesc *dd)
     *
     */
    void (*hold)();
    /*
     * device_Locator should return the location of the next
     * mouse click (in DEVICE coordinates)	
     * Not all devices will do anything (e.g., postscript)	
     * An example is ...
     *
     * static Rboolean X11_Locator(double *x, double *y, NewDevDesc *dd)
     *
     */
    Rboolean (*locator)();
    /*
     * device_Line should have the side-effect that a single
     * line is drawn (from x1,y1 to x2,y2)			
     * An example is ...
     *
     * static void X11_Line(double x1, double y1, double x2, double y2,
     *                      R_GE_gcontext *gc,
     *                      NewDevDesc *dd);
     *
     * R_GE_gcontext parameters that should be honoured (if possible):
     *   col, gamma, lty, lwd
     */
    void (*line)();
    /*
     * device_MetricInfo should return height, depth, and	
     * width information for the given character in DEVICE	
     * units.
     * This is used for formatting mathematical expressions	
     * and for exact centering of text (see GText)		
     * If the device cannot provide metric information then 
     * it MUST return 0.0 for ascent, descent, and width.
     * An example is ...
     *
     * static void X11_MetricInfo(int c,
     *                            R_GE_gcontext *gc,
     *                            double* ascent, double* descent,
     *                            double* width, NewDevDesc *dd);
     *
     * R_GE_gcontext parameters that should be honoured (if possible):
     *   font, cex, ps
     */
    void (*metricInfo)();
    /*
     * device_Mode is called whenever the graphics engine	
     * starts drawing (mode=1) or stops drawing (mode=0)	
     * The device is not required to do anything		
     * An example is ...
     *
     * static void X11_Mode(int mode, NewDevDesc *dd);
     *
     */
    void (*mode)();
    /*
     * device_NewPage is called whenever a new plot requires
     * a new page.	
     * A new page might mean just clearing the	
     * device (e.g., X11) or moving to a new page	
     * (e.g., postscript)					
     * An example is ...
     *
     *
     * static void X11_NewPage(R_GE_gcontext *gc,
     *                         NewDevDesc *dd);
     *
     */
    void (*newPage)();
    /*
     * device_Open is not usually called directly by the	
     * graphics engine;  it is usually only called from	
     * the device-driver entry point.			
     * This function should set up all of the device-	
     * specific resources for a new device			
     * This function is given a newly-allocated NewDevDesc structure 
     * and it must FREE the structure if anything goes seriously wrong.
     * NOTE that different devices will accept different parameter
     * lists, corresponding to different device-specific preferences.
     * An example is ...
     *
     * Rboolean X11_Open(NewDevDesc *dd, char *dsp, double w, double h, 
     *                   double gamma_fac, X_COLORTYPE colormodel, 
     *                   int maxcube, int canvascolor);
     *
     */
    Rboolean (*open)();
    /*
     * device_Polygon should have the side-effect that a	
     * polygon is drawn using the given x and y values	
     * the polygon border should be drawn in the "col"	
     * colour and filled with the "fill" colour.
     * If "col" is NA_INTEGER don't draw the border		
     * If "fill" is NA_INTEGER don't fill the polygon		
     * An example is ...
     *
     * static void X11_Polygon(int n, double *x, double *y, 
     *                         R_GE_gcontext *gc,
     *                         NewDevDesc *dd);
     *
     * R_GE_gcontext parameters that should be honoured (if possible):
     *   col, fill, gamma, lty, lwd
     */
    void (*polygon)();
    /*
     * device_Polyline should have the side-effect that a	
     * series of line segments are drawn using the given x	
     * and y values.
     * An example is ...
     *
     * static void X11_Polyline(int n, double *x, double *y, 
     *                          R_GE_gcontext *gc,
     *                          NewDevDesc *dd);
     *
     * R_GE_gcontext parameters that should be honoured (if possible):
     *   col, gamma, lty, lwd
     */
    void (*polyline)();
    /*
     * device_Rect should have the side-effect that a	
     * rectangle is drawn with the given locations for its	
     * opposite corners.  The border of the rectangle	
     * should be in the given "col" colour and the rectangle	
     * should be filled with the given "fill" colour.
     * If "col" is NA_INTEGER then no border should be drawn 
     * If "fill" is NA_INTEGER then the rectangle should not	
     * be filled.						
     * An example is ...
     *
     * static void X11_Rect(double x0, double y0, double x1, double y1,
     *                      R_GE_gcontext *gc,
     *                      NewDevDesc *dd);
     *
     */
    void (*rect)();
    /*
     * device_Size is called whenever the device is	
     * resized.  
     * The function returns (left, right, bottom, and top) for the	
     * new device size.					
     * This is not usually called directly by the graphics	
     * engine because the detection of device resizes	
     * (e.g., a window resize) are usually detected by	
     * device-specific code.
     * An example is ...
     *
     * static void X11_Size(double *left, double *right,
     *                      double *bottom, double *top,
     *                      NewDevDesc *dd);
     *
     * R_GE_gcontext parameters that should be honoured (if possible):
     *   col, fill, gamma, lty, lwd
     */
    void (*size)();
    /*
     * device_StrWidth should return the width of the given 
     * string in DEVICE units.				
     * An example is ...
     *
     * static double X11_StrWidth(char *str, 
     *                            R_GE_gcontext *gc,
     *                            NewDevDesc *dd)
     *
     * R_GE_gcontext parameters that should be honoured (if possible):
     *   font, cex, ps
     */
    double (*strWidth)();
    /*
     * device_Text should have the side-effect that the	
     * given text is drawn at the given location.
     * The text should be rotated according to rot (degrees)
     * An example is ...
     *
     * static void X11_Text(double x, double y, char *str, 
     *                      double rot, double hadj, 
     *                      R_GE_gcontext *gc,
     * 	                    NewDevDesc *dd);
     *
     * R_GE_gcontext parameters that should be honoured (if possible):
     *   font, cex, ps, col, gamma
     */
    void (*text)();
    /*
     * device_onExit is called by GEonExit when the user has aborted
     * some operation, and so an R_ProcessEvents call may not return normally.
     * It need not be set to any value; if null, it will not be called.
     * 
     * An example is ...
     *
     * static void X11_onExit(NewDevDesc *dd);
    */    
    void (*onExit)();
    /*
     * device_getEvent is called by do_getGraphicsEvent to get a modal
     * graphics event.  It should call R_ProcessEvents() until one
     * of the event handlers sets eventResult to a non-null value,
     * and then return it
     * An example is ...
     *
     * static SEXP GA_getEvent(SEXP eventRho, char *prompt);
     */
    SEXP (*getEvent)();
    
} NewDevDesc;

	/********************************************************/
	/* the device-driver entry point is given a device	*/
	/* description structure that it must set up.  this	*/
	/* involves several important jobs ...			*/
	/* (1) it must ALLOCATE a new device-specific parameters*/
	/* structure and FREE that structure if anything goes	*/
	/* wrong (i.e., it won't report a successful setup to	*/
	/* the graphics engine (the graphics engine is NOT	*/
	/* responsible for allocating or freeing device-specific*/
	/* resources or parameters)				*/
	/* (2) it must initialise the device-specific resources */
	/* and parameters (mostly done by calling device_Open)	*/
	/* (3) it must initialise the generic graphical		*/
	/* parameters that are not initialised by GInit (because*/
	/* only the device knows what values they should have)	*/
	/* see Graphics.h for the official list of these	*/
	/* (4) it may reset generic graphics parameters that	*/
	/* have already been initialised by GInit (although you	*/
	/* should know what you are doing if you do this)	*/
	/* (5) it must attach the device-specific parameters	*/
	/* structure to the device description structure	*/
	/* e.g., dd->deviceSpecfic = (void *) xd;		*/
	/* (6) it must FREE the overall device description if	*/
	/* it wants to bail out to the top-level		*/
	/* the graphics engine is responsible for allocating	*/
	/* the device description and freeing it in most cases	*/
	/* but if the device driver freaks out it needs to do	*/
	/* the clean-up itself					*/
	/********************************************************/


#ifdef __cplusplus
}
#endif

#endif /* R_GRAPHICSDEVICE_ */<|MERGE_RESOLUTION|>--- conflicted
+++ resolved
@@ -1,10 +1,6 @@
 /*
  *  R : A Computer Language for Statistical Data Analysis
-<<<<<<< HEAD
- *  Copyright (C) 2001-4 The R Development Core Team.
-=======
  *  Copyright (C) 2001-5 The R Development Core Team.
->>>>>>> 9ef8af42
  *
  *  This program is free software; you can redistribute it and/or modify
  *  it under the terms of the GNU Lesser General Public License as published by
@@ -18,12 +14,6 @@
  *
  *  You should have received a copy of the GNU Lesser General Public License
  *  along with this program; if not, write to the Free Software
-<<<<<<< HEAD
- *  Foundation, Inc., 59 Temple Place, Suite 330, Boston, MA  02111-1307  USA
- */
-
-/* Used by third-party graphics devices */
-=======
  *  Foundation, Inc., 51 Franklin Street, Fifth Floor, Boston, MA 02110-1301  USA
  */
 
@@ -35,7 +25,6 @@
 #ifdef __cplusplus
 extern "C" {
 #endif
->>>>>>> 9ef8af42
 
 /* New device driver structure
  * NOTES:
