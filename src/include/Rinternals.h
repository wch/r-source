--- conflicted
+++ resolved
@@ -20,10 +20,6 @@
 
 #ifndef R_INTERNALS_H_
 #define R_INTERNALS_H_
-
-#ifdef __cplusplus
-extern "C" {
-#endif
 
 #ifdef __cplusplus
 extern "C" {
@@ -104,10 +100,7 @@
 #define EXTPTRSXP   22    /* external pointer */
 #define WEAKREFSXP  23    /* weak reference */
 #define RAWSXP      24    /* raw bytes */
-<<<<<<< HEAD
-=======
 #define S4SXP       25    /* S4, non-vector */
->>>>>>> 9ef8af42
 
 #define FUNSXP      99    /* Closure or Builtin or Special */
 
@@ -138,10 +131,7 @@
     EXTPTRSXP   = 22,   /* external pointer */
     WEAKREFSXP  = 23,   /* weak reference */
     RAWSXP      = 24,   /* raw bytes */
-<<<<<<< HEAD
-=======
     S4SXP         = 25,   /* S4 non-vector */
->>>>>>> 9ef8af42
 
     FUNSXP	= 99	/* Closure or Builtin */
 } SEXPTYPE;
@@ -609,15 +599,6 @@
 void Rf_PrintValue(SEXP);
 SEXP Rf_protect(SEXP);
 SEXP Rf_rownamesgets(SEXP,SEXP);
-<<<<<<< HEAD
-SEXP Rf_ScalarLogical(int);
-SEXP Rf_ScalarInteger(int);
-SEXP Rf_ScalarReal(double);
-SEXP Rf_ScalarComplex(Rcomplex);
-SEXP Rf_ScalarString(SEXP);
-SEXP Rf_ScalarRaw(Rbyte);
-=======
->>>>>>> 9ef8af42
 SEXP Rf_setAttrib(SEXP, SEXP, SEXP);
 void Rf_setSVector(SEXP*, int, SEXP);
 void Rf_setVar(SEXP, SEXP, SEXP);
@@ -1011,12 +992,4 @@
 }
 #endif
 
-<<<<<<< HEAD
-#ifdef __cplusplus
-}
-#endif
-
-#endif /* _R_INTERNALS_H_ */
-=======
-#endif /* R_INTERNALS_H_ */
->>>>>>> 9ef8af42
+#endif /* R_INTERNALS_H_ */