#
# ${R_HOME}/src/library/Makefile

VPATH = @srcdir@
srcdir = @srcdir@
top_srcdir = @top_srcdir@

top_builddir = ../..
subdir = src/library

include $(top_builddir)/Makeconf

distdir = $(top_builddir)/$(PACKAGE)-$(VERSION)/$(subdir)
DISTFILES = Makefile.in

SUBDIRS = profile $(R_PKGS_BASE) Recommended

## <NOTE>
## Need to use R CMD to ensure that R_HOME is set (or do this ourselves).
## Need to go through Rcmd rather than just call $(PERL) to ensure that
## PERL5LIB/PERLLIB are set appropriately (or do this ourselves).
## See e.g. @file{src/gnuwin32/help/Makefile}.
R_CMD_BUILD_HELP = $(top_builddir)/bin/R CMD perl $(top_srcdir)/share/perl/build-help.pl
## </NOTE>
R_CMD_BUILD_HELP_OPTS =

R_EXE = $(top_builddir)/bin/R --vanilla

PDFLATEX = @PDFLATEX@

all: Makefile R

Makefile: $(srcdir)/Makefile.in $(top_builddir)/config.status
	@cd $(top_builddir) && $(SHELL) ./config.status $(subdir)/$@

## beware there is a bootstrapping problem here: tools uses tools to
## dump its namespace. So it works initially, but not to update.
R:
	@$(MKINSTALLDIRS) $(top_builddir)/library
	@for pkg in profile $(R_PKGS_BASE); do \
	  (cd $${pkg} && $(MAKE)) || exit 1; \
	done
	@echo "tools:::.vinstall_package_descriptions_as_RDS(\"$(top_builddir)/library\", \"$(R_PKGS_BASE)\")" | \
<<<<<<< HEAD
	  R_DEFAULT_PACKAGES=tools $(R_EXE) --slave > /dev/null
	@echo "installing parsed NAMESPACE files"
	@rm -f $(top_builddir)/library/tools/Meta/nsInfo.rds
	@echo "tools:::.vinstall_package_namespaces_as_RDS(\"$(top_builddir)/library\", \"$(R_PKGS_BASE)\")" | \
	  R_DEFAULT_PACKAGES=tools $(R_EXE) --slave > /dev/null
=======
	  R_DEFAULT_PACKAGES=tools LC_ALL=C $(R_EXE) --slave > /dev/null
	@echo "installing parsed NAMESPACE files"
	@rm -f $(top_builddir)/library/tools/Meta/nsInfo.rds
	@echo "tools:::.vinstall_package_namespaces_as_RDS(\"$(top_builddir)/library\", \"$(R_PKGS_BASE)\")" | \
	  R_DEFAULT_PACKAGES=tools LC_ALL=C $(R_EXE) --slave > /dev/null
>>>>>>> 9ef8af42
	@$(INSTALL_DATA) $(top_srcdir)/doc/html/R.css \
	  $(top_builddir)/library

docs:
	@echo "building all R object docs (text, HTML, LaTeX, examples)"
	@$(MAKE) help-indices
	@$(MAKE) Rdfiles
	@$(MAKE) indices
	@touch stamp-docs

help-indices:
	@if @NO_PERL5@; then \
	  echo "you need Perl version 5 to build the R object docs"; \
	  exit 1; \
	fi
	@for pkg in $(R_PKGS_BASE); do \
	  $(R_CMD_BUILD_HELP) $(R_CMD_BUILD_HELP_OPTS) --index $(srcdir)/$${pkg}; \
	done
Rdfiles:
	@if @NO_PERL5@; then \
	  echo "you need Perl version 5 to build the R object docs"; \
	  exit 1; \
	fi
	@for pkg in $(R_PKGS_BASE); do \
	  $(R_CMD_BUILD_HELP) $(R_CMD_BUILD_HELP_OPTS) $(srcdir)/$${pkg}; \
	done
vignettes:
	@if test "$(PDFLATEX)" = false; then \
          echo "WARNING: cannot build/update package vignettes."; \
	  echo "'pdflatex' needed but missing on your system."; \
	else \
	  for pkg in $(R_PKGS_BASE); do \
	    if test -d "$(srcdir)/$${pkg}/inst/doc"; then \
	      echo "building/updating vignettes for package '$${pkg}' ..."; \
	      (echo "tools:::.install_package_vignettes(\"$(srcdir)/$${pkg}\", \"$(top_builddir)/library/$${pkg}\")") | \
	          R_DEFAULT_PACKAGES="utils,tools" LC_ALL=C \
	            $(R_EXE) --slave > /dev/null; \
	    fi; \
	  done; \
	fi
indices:
	@echo "building/updating package indices ..."
	@echo "tools:::.vinstall_package_indices(\"$(srcdir)\", \"$(top_builddir)/library\", \"$(R_PKGS_BASE)\")" | \
<<<<<<< HEAD
	  R_DEFAULT_PACKAGES=tools LC_COLLATE=C $(R_EXE) --slave > /dev/null
=======
	  R_DEFAULT_PACKAGES=tools LC_ALL=C $(R_EXE) --slave > /dev/null
>>>>>>> 9ef8af42
	@cat $(top_builddir)/library/*/CONTENTS \
	  > $(top_builddir)/doc/html/search/index.txt

help:
	@$(MAKE) Rdfiles R_CMD_BUILD_HELP_OPTS="--txt"
html:
	@$(MAKE) Rdfiles R_CMD_BUILD_HELP_OPTS="--html"
	@echo "tools:::unix.packages.html(.Library)" | \
	  R_DEFAULT_PACKAGES=NULL LC_ALL=C "${R_EXE}" >/dev/null
latex:
	@$(MAKE) Rdfiles R_CMD_BUILD_HELP_OPTS="--latex"
examples:
	@$(MAKE) Rdfiles R_CMD_BUILD_HELP_OPTS="--example"

install: installdirs
	@echo "installing packages ..."
	@cp -r $(top_builddir)/library "$(rhome)" || \
	  (cd $(top_builddir)/library; \
	    $(TAR) cf - . | (cd "$(rhome)/library"; $(TAR) xmof -))
	@echo "  building HTML index ..."
<<<<<<< HEAD
	@$(R_CMD_BUILD_HELP) --rhome "$(rhome)" --htmllists
=======
	@echo "tools:::unix.packages.html(.Library, docdir=\"${rdocdir}\")" | \
          R_DEFAULT_PACKAGES=NULL LC_ALL=C ${R_EXE} >/dev/null
>>>>>>> 9ef8af42
installdirs:
	@$(MKINSTALLDIRS) "$(rhome)/library"
install-strip:
	$(MAKE) INSTALL_PROGRAM="${INSTALL_PROGRAM} -s" install
uninstall:
	@echo "uninstalling packages ..."
	@(cd "$(rhome)/library"; \
	  for p in $(R_PKGS); do rm -rf $${p}; done)
	@rm -f "$(rhome)/library/R.css"
	@rmdir "$(rhome)/library" 2>/dev/null \
          || echo "  subdir $(rhome)/library not removed"


mostlyclean: clean
clean:
	@(for d in $(SUBDIRS); do rsd="$${d} $${rsd}"; done; \
	  for d in $${rsd}; do (cd $${d} && $(MAKE) $@); done)
	-@rm -rf .vignettes
	-@rm -f stamp-*
distclean:
	@(for d in $(SUBDIRS); do rsd="$${d} $${rsd}"; done; \
	  for d in $${rsd}; do (cd $${d} && $(MAKE) $@); done)
	-@rm -f Makefile
maintainer-clean: distclean

TAGS info dvi check:

distdir: $(DISTFILES)
	@for f in $(DISTFILES); do \
	  test -f $(distdir)/$${f} \
	    || ln $(srcdir)/$${f} $(distdir)/$${f} 2>/dev/null \
	    || cp -p $(srcdir)/$${f} $(distdir)/$${f}; \
	done
	@for d in $(SUBDIRS); do \
	  test -d $(distdir)/$${d} \
	    || mkdir $(distdir)/$${d} \
	    || exit 1; \
	  chmod 755 $(distdir)/$${d}; \
	  (cd $${d} && $(MAKE) distdir) \
	    || exit 1; \
	done<|MERGE_RESOLUTION|>--- conflicted
+++ resolved
@@ -41,19 +41,11 @@
 	  (cd $${pkg} && $(MAKE)) || exit 1; \
 	done
 	@echo "tools:::.vinstall_package_descriptions_as_RDS(\"$(top_builddir)/library\", \"$(R_PKGS_BASE)\")" | \
-<<<<<<< HEAD
-	  R_DEFAULT_PACKAGES=tools $(R_EXE) --slave > /dev/null
-	@echo "installing parsed NAMESPACE files"
-	@rm -f $(top_builddir)/library/tools/Meta/nsInfo.rds
-	@echo "tools:::.vinstall_package_namespaces_as_RDS(\"$(top_builddir)/library\", \"$(R_PKGS_BASE)\")" | \
-	  R_DEFAULT_PACKAGES=tools $(R_EXE) --slave > /dev/null
-=======
 	  R_DEFAULT_PACKAGES=tools LC_ALL=C $(R_EXE) --slave > /dev/null
 	@echo "installing parsed NAMESPACE files"
 	@rm -f $(top_builddir)/library/tools/Meta/nsInfo.rds
 	@echo "tools:::.vinstall_package_namespaces_as_RDS(\"$(top_builddir)/library\", \"$(R_PKGS_BASE)\")" | \
 	  R_DEFAULT_PACKAGES=tools LC_ALL=C $(R_EXE) --slave > /dev/null
->>>>>>> 9ef8af42
 	@$(INSTALL_DATA) $(top_srcdir)/doc/html/R.css \
 	  $(top_builddir)/library
 
@@ -97,11 +89,7 @@
 indices:
 	@echo "building/updating package indices ..."
 	@echo "tools:::.vinstall_package_indices(\"$(srcdir)\", \"$(top_builddir)/library\", \"$(R_PKGS_BASE)\")" | \
-<<<<<<< HEAD
-	  R_DEFAULT_PACKAGES=tools LC_COLLATE=C $(R_EXE) --slave > /dev/null
-=======
 	  R_DEFAULT_PACKAGES=tools LC_ALL=C $(R_EXE) --slave > /dev/null
->>>>>>> 9ef8af42
 	@cat $(top_builddir)/library/*/CONTENTS \
 	  > $(top_builddir)/doc/html/search/index.txt
 
@@ -122,12 +110,8 @@
 	  (cd $(top_builddir)/library; \
 	    $(TAR) cf - . | (cd "$(rhome)/library"; $(TAR) xmof -))
 	@echo "  building HTML index ..."
-<<<<<<< HEAD
-	@$(R_CMD_BUILD_HELP) --rhome "$(rhome)" --htmllists
-=======
 	@echo "tools:::unix.packages.html(.Library, docdir=\"${rdocdir}\")" | \
           R_DEFAULT_PACKAGES=NULL LC_ALL=C ${R_EXE} >/dev/null
->>>>>>> 9ef8af42
 installdirs:
 	@$(MKINSTALLDIRS) "$(rhome)/library"
 install-strip:
