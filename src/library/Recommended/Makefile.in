#
# ${R_HOME}/src/library/Recommended/Makefile

VPATH = @srcdir@
srcdir = @srcdir@
top_srcdir = @top_srcdir@

top_builddir = ../../..
subdir = src/library/Recommended

include $(top_builddir)/Makeconf

distdir = $(top_builddir)/$(PACKAGE)-$(VERSION)/$(subdir)
DISTFILES = Makefile.in .cvsignore
R = R_LIBS= $(top_builddir)/bin/R

## foo.ts is the timestamp for package foo;
## foo.tgz is a symlink to foo_x.y-z.tar.gz in the source dir.
## unfortunately package foo can be uninstalled and leave foo.ts

## For developers: A shell script, tools/rsync-recommended, updates
## packages from the CRAN master directory. 

OBJECTS = $(R_PKGS_RECOMMENDED_SOURCES:=.ts)
OBJECTS_SRC = $(R_PKGS_RECOMMENDED_SOURCES:=.tgz)

CLEANFILES = $(OBJECTS) Makedeps stamp-recommended
DISTCLEANFILES = Makefile

.SUFFIXES:
.SUFFIXES: .tgz .ts

all: Makefile R @USE_RECOMMENDED_PACKAGES_TRUE@ recommended-packages

Makefile: $(srcdir)/Makefile.in $(top_builddir)/config.status
	@cd $(top_builddir) && $(SHELL) ./config.status $(subdir)/$@

recommended-packages: Makefile
	@$(MAKE) stamp-recommended
stamp-recommended: $(OBJECTS)
	@touch $@

<<<<<<< HEAD
## <NOTE>
## We create dependencies so that packages are built in a certain order.
## (Mostly to make parallel Make work.)
## Currently, we enforce the order in which package sources are listed
## in 'share/make/vars.mk'; we could prepend sources which must come
## first. 
Makedeps: Makefile
	@(set $(R_PKGS_RECOMMENDED_SOURCES); \
	  while test -n "$${2}"; do \
	  echo "$${2}.ts: $${1}.ts"; \
	  shift; \
	done) >> Makefile
	@touch $@
## </NOTE>
=======
## need to allow parallel installs
INSTALL_OPTS=--no-lock
>>>>>>> 9ef8af42

INSTALL-OPTS=--lazy

.tgz.ts:
	@echo "begin installing recommended package" `basename $< .tgz`
	@rm -f $@.out
## <FIXME>
## RG says that with FreeBSD Make calling INSTALL does not work without
## explicitly passing down MAKE ('unrecognized option -w ...').  But
## what is really going on?
<<<<<<< HEAD
	MAKE="$(MAKE)" $(R) CMD INSTALL $(INSTALL-OPTS) -l $(top_builddir)/library $<
=======
	@MAKE="$(MAKE)" $(R) CMD INSTALL $(INSTALL_OPTS) -l "$(top_builddir)/library" $< > $@.out 2>&1 || (cat $@.out && exit 1)
>>>>>>> 9ef8af42
## </FIXME>
	@cat $@.out; rm $@.out
	@touch $@

R docs:

install: installdirs
installdirs:
install-strip: install

uninstall:

mostlyclean: clean
clean:
	-@test -z "$(CLEANFILES)" || rm -f $(CLEANFILES)
distclean: clean
	-@test -z "$(DISTCLEANFILES)" || rm -f $(DISTCLEANFILES)
maintainer-clean: distclean

## we need to check that the recommended packages have been downloaded.
distdir: $(DISTFILES)
	@if test `cd $(srcdir) && ls *.tar.gz | wc -l` -eq 0 ; then \
	  echo "ERROR: no recommended packages" || exit 1 ; \
	fi
	@for f in $(DISTFILES) `cd $(srcdir) && ls *.tar.gz`; do \
	  test -f $(distdir)/$${f} \
	    || ln $(srcdir)/$${f} $(distdir)/$${f} 2>/dev/null \
	    || cp -p $(srcdir)/$${f} $(distdir)/$${f}; \
	done


## Hardcoded dependencies (see 'share/make/vars.mk')
mgcv.ts: nlme.ts VR.ts
nlme.ts: lattice.ts<|MERGE_RESOLUTION|>--- conflicted
+++ resolved
@@ -40,27 +40,8 @@
 stamp-recommended: $(OBJECTS)
 	@touch $@
 
-<<<<<<< HEAD
-## <NOTE>
-## We create dependencies so that packages are built in a certain order.
-## (Mostly to make parallel Make work.)
-## Currently, we enforce the order in which package sources are listed
-## in 'share/make/vars.mk'; we could prepend sources which must come
-## first. 
-Makedeps: Makefile
-	@(set $(R_PKGS_RECOMMENDED_SOURCES); \
-	  while test -n "$${2}"; do \
-	  echo "$${2}.ts: $${1}.ts"; \
-	  shift; \
-	done) >> Makefile
-	@touch $@
-## </NOTE>
-=======
 ## need to allow parallel installs
 INSTALL_OPTS=--no-lock
->>>>>>> 9ef8af42
-
-INSTALL-OPTS=--lazy
 
 .tgz.ts:
 	@echo "begin installing recommended package" `basename $< .tgz`
@@ -69,11 +50,7 @@
 ## RG says that with FreeBSD Make calling INSTALL does not work without
 ## explicitly passing down MAKE ('unrecognized option -w ...').  But
 ## what is really going on?
-<<<<<<< HEAD
-	MAKE="$(MAKE)" $(R) CMD INSTALL $(INSTALL-OPTS) -l $(top_builddir)/library $<
-=======
 	@MAKE="$(MAKE)" $(R) CMD INSTALL $(INSTALL_OPTS) -l "$(top_builddir)/library" $< > $@.out 2>&1 || (cat $@.out && exit 1)
->>>>>>> 9ef8af42
 ## </FIXME>
 	@cat $@.out; rm $@.out
 	@touch $@
