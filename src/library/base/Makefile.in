--- conflicted
+++ resolved
@@ -11,11 +11,7 @@
 include $(top_builddir)/Makeconf
 
 distdir = $(top_builddir)/$(PACKAGE)-$(VERSION)/$(subdir)
-<<<<<<< HEAD
-DISTFILES = DESCRIPTION.in Makefile.in makebasedb.R
-=======
 DISTFILES = DESCRIPTION.in Makefile.in baseloader.R makebasedb.R
->>>>>>> 9ef8af42
 
 pkg = base
 
@@ -69,10 +65,6 @@
 	  done >> $${f}; \
           $(SHELL) $(top_srcdir)/tools/move-if-change $${f} \
 	    $(top_builddir)/library/$(pkg)/man/$(pkg).Rd)
-<<<<<<< HEAD
-	@$(INSTALL_DATA) $(srcdir)/inst/CITATION $(top_builddir)/library/$(pkg)
-	@$(MAKE) RfilesLazy
-=======
 	@rm -f $(top_builddir)/library/$(pkg)/man/$(pkg).Rd.gz
 	@$(R_GZIPCMD) $(top_builddir)/library/$(pkg)/man/$(pkg).Rd
 	@$(INSTALL_DATA) $(srcdir)/inst/CITATION $(top_builddir)/library/$(pkg)
@@ -80,7 +72,6 @@
 	@cat $(srcdir)/makebasedb.R | \
 	  R_DEFAULT_PACKAGES=NULL LC_COLLATE=C $(R_EXE) --slave > /dev/null
 	@$(INSTALL_DATA) $(srcdir)/baseloader.R $(top_builddir)/library/$(pkg)/R/$(pkg)
->>>>>>> 9ef8af42
 
 
 Makefile: $(srcdir)/Makefile.in $(top_builddir)/config.status
@@ -88,14 +79,6 @@
 DESCRIPTION: $(srcdir)/DESCRIPTION.in $(top_builddir)/config.status
 	@cd $(top_builddir) && $(SHELL) ./config.status $(subdir)/$@
 
-<<<<<<< HEAD
-RfilesLazy:
-	@$(INSTALL_DATA) all.R $(top_builddir)/library/$(pkg)/R/$(pkg)
-	@(cat $(srcdir)/../tools/R/makeLazyLoad.R $(srcdir)/makebasedb.R; \
-	  echo "makeLazyLoading(\"$(pkg)\")") | \
-	  R_DEFAULT_PACKAGES=NULL LC_COLLATE=C $(R_EXE) --slave
-=======
->>>>>>> 9ef8af42
 
 mostlyclean: clean
 clean:
