\name{scan}
\title{Read Data Values}
\alias{scan}
\description{
  Read data into a vector or list from the console or file.
}
\usage{
scan(file = "", what = double(0), nmax = -1, n = -1, sep = "",
     quote = if(identical(sep, "\n")) "" else "'\"", dec = ".",
     skip = 0, nlines = 0, na.strings = "NA",
     flush = FALSE, fill = FALSE, strip.white = FALSE,
     quiet = FALSE, blank.lines.skip = TRUE, multi.line = TRUE,
     comment.char = "", allowEscapes = FALSE)
}
\arguments{
  \item{file}{the name of a file to read data values from.  If the
    specified file is \code{""}, then input is taken from the keyboard
    (or \code{stdin} if input is redirected).
    (In this case input can be terminated by a blank line or an EOF
    signal, \code{Ctrl-D} on Unix and \code{Ctrl-Z} on Windows.)

    Otherwise, the file name is interpreted \emph{relative} to the
    current working directory (given by \code{\link{getwd}()}),
    unless it specifies an \emph{absolute} path.
    Tilde-expansion is performed where supported.

    Alternatively, \code{file} can be a \code{\link{connection}},
    which will be opened if necessary, and if so closed at the end of
    the function call.  Whatever mode the connection is opened in,
    any of LF, CRLF or CR will be accepted as the EOL marker for a line
    and so will match \code{sep = "\n"}.

    \code{file} can also be a complete URL.

    To read a data file not in the current encoding (for example a
    Latin-1 file in a UTF-8 locale or conversely) use a
    \code{\link{file}} connection setting the \code{encoding} argument.
  }
<<<<<<< HEAD
  
  \item{what}{the type of \code{what} gives the type of data to be read.
    If \code{what} is a list, it is assumed that the lines of the data file
    are records each containing \code{length(what)} items (\dQuote{fields}).
    The supported types are \code{logical}, \code{integer}, \code{numeric},
    \code{complex}, \code{character}, \code{raw} and \code{list}:
    \code{list} values should have elements which are one of the first six
    types listed or \code{NULL}.}
=======

  \item{what}{the type of \code{what} gives the type of data to be read.
    The supported types are \code{logical}, \code{integer}, \code{numeric},
    \code{complex}, \code{character}, \code{raw} and \code{\link{list}}.
    If \code{what} is a list, it is assumed that the lines of the data file
    are records each containing \code{length(what)} items
    (\dQuote{fields}) and the list components should have elements which
    are one of the first six types listed or \code{NULL}, see section
    \sQuote{Details} below.}
>>>>>>> 9ef8af42

  \item{nmax}{the maximum number of data values to be read, or if
    \code{what} is a list, the maximum number of records to be read.  If
    omitted or not positive (and \code{nlines} is not set to a
    positive value), \code{scan} will read to the end of \code{file}.}

  \item{n}{the maximum number of data values to be read, defaulting to
    no limit.}

  \item{sep}{by default, scan expects to read white-space delimited
    input fields.  Alternatively, \code{sep} can be used to specify a
    character which delimits fields.  A field is always delimited by an
    end-of-line marker unless it is quoted.

    If specified this should be the empty character string (the default)
    or \code{NULL} or a character string containing just one single-byte
    character.
  }

  \item{quote}{the set of quoting characters as a single character
    string or \code{NULL}.  In a multibyte locale the quoting characters
    must be ASCII (single-byte).}

  \item{dec}{decimal point character.  This should be a character string
    containing just one single-byte character.  (\code{NULL} and a
    zero-length character vector are also accepted, and taken as the
    default.)}

  \item{skip}{the number of  lines of the input file to skip before
    beginning to read data values.}

  \item{nlines}{if positive, the maximum number of lines of data to be read.}

  \item{na.strings}{character vector.  Elements of this vector are to be
    interpreted as missing (\code{\link{NA}}) values. Blank fields are
    also considered to be missing values in logical, integer, numeric
    and complex fields.}

  \item{flush}{logical: if \code{TRUE}, \code{scan} will flush to the
    end of the line after reading the last of the fields requested.
    This allows putting comments after the last field, but precludes
    putting more that one record on a line.}

  \item{fill}{logical: if \code{TRUE}, \code{scan} will implicitly add
    empty fields to any lines with fewer fields than implied by
    \code{what}.}

  \item{strip.white}{vector of logical value(s) corresponding to items
    in the \code{what} argument. It is used only when \code{sep} has
    been specified, and allows the stripping of leading and trailing
    white space from \code{character} fields (\code{numeric} fields
    are always stripped).

    If \code{strip.white} is of length 1, it applies to all fields;
    otherwise, if \code{strip.white[i]} is \code{TRUE} \emph{and} the
    \code{i}-th field is of mode character (because \code{what[i]} is)
    then the leading and trailing white space from field \code{i} is
    stripped.}

  \item{quiet}{logical: if \code{FALSE} (default), scan() will print a
    line, saying how many items have been read.}

  \item{blank.lines.skip}{logical: if \code{TRUE} blank lines in the
    input are ignored, except when counting \code{skip} and \code{nlines}.}

  \item{multi.line}{logical. Only used if \code{what} is a list.
    If \code{FALSE}, all of a record must appear on one line (but more
    than one record can appear on a single line).  Note that using
    \code{fill = TRUE} implies that a record will terminated at the end
    of a line.}

  \item{comment.char}{character: a character vector of length one
    containing a single character or an empty string.  Use \code{""} to
    turn off the interpretation of comments altogether (the default).}

  \item{allowEscapes}{logical.  Should C-style escapes such as
    \code{\n} be processed (the default) or read verbatim?   Note that if
    not within quotes these could be interpreted as a delimiter (but not
    as a comment character).

    The escapes which are interpreted are the control characters
    \code{\a, \b, \f, \n, \r, \t, \v} and octal and
    hexadecimal representatons like \code{\040} and \code{\0x2A}.  Any
    other escaped character is treated as itself, including backslash.
  }
}
\details{
  The value of \code{what} can be a list of types, in which case
  \code{scan} returns a list of vectors with the types given by the
  types of the elements in \code{what}.  This provides a way of reading
  columnar data.  If any of the types is \code{NULL}, the corresponding
  field is skipped (but a \code{NULL} component appears in the result).

  The type of \code{what} or its components can be one of the six
  atomic vector types or \code{NULL} (see \code{\link{is.atomic}}).

  \sQuote{White space} is defined for the purposes of this function as
  one or more contiguous characters from the set space, horizontal tab,
  carriage return and line feed.  It does not include form feed,
  vertical tab or other non-ASCII space characters.

  Empty numeric fields are always regarded as missing values.
  Empty character fields are scanned as empty character vectors, unless
  \code{na.strings} contains \code{""} when they are regarded as missing
  values.

  If \code{sep} is the default (\code{""}), the character \code{\\}
  in a quoted string escapes the following character, so quotes may be
  included in the string by escaping them.

  If \code{sep} is non-default, the fields may be quoted in the style of
  \file{.csv} files where separators inside quotes (\code{''} or
  \code{""}) are ignored and quotes may be put inside strings by
  doubling them.  However, if \code{sep = "\\n"} it is assumed
  by default that one wants to read entire lines verbatim.

  Quoting is only interpreted in character fields and in \code{NULL}
  fields (which might be skipping character fields).

  Note that since \code{sep} is a separator and not a terminator,
  reading a file by \code{scan("foo", sep="\\n", blank.lines.skip=FALSE)}
  will give an empty final line if the file ends in a linefeed and not if
  it does not.  This might not be what you expected; see also
  \code{\link{readLines}}.

  If \code{comment.char} occurs (except inside a quoted character
  field), it signals that the rest of the line
  should be regarded as a comment and be discarded.  Lines beginning
  with a comment character (possibly after white space with the default
  separator) are treated as blank lines.

  \code{scan} attempts to share storage with character strings that have
  already been read in the call. If an upper bound on the number of
  character strings cannot be deduced from \code{nmax} or \code{n},
  sharing is used for the first 10000 unique strings which are read in.

  There is a check for a user interrupt every 1000 lines if \code{what}
  is a list, otherwise every 10000 items.
}
\value{
  if \code{what} is a list, a list of the same length and same names (as
  any) as \code{what}.

  Otherwise, a vector of the type of \code{what}.
}
\note{
  The default for \code{multi.line} differs from S.  To read one record
  per line, use \code{flush = TRUE} and \code{multi.line = FALSE}.
  (Note that quoted character strings can still include embedded new lines.)

  If number of items is not specified, the internal
  mechanism re-allocates memory in powers of two and so could use up
  to three times as much memory as needed.  (It needs both old and new
  copies.)  If you can, specify either \code{n} or \code{nmax} whenever
  inputting a large vector, and \code{nmax} or \code{nlines} when
  inputting a large list.

  Using \code{scan} on an open connection to read partial lines can lose
  chars: use an explicit separator to avoid this.
}
\references{
  Becker, R. A., Chambers, J. M. and Wilks, A. R. (1988)
  \emph{The New S Language}.
  Wadsworth \& Brooks/Cole.
}
\seealso{
  \code{\link{read.table}} for more user-friendly reading of data
  matrices;
  \code{\link{readLines}} to read a file a line at a time.
  \code{\link{write}}.

  \code{Quotes} for the details of C-style escape sequences.

  \code{\link{readChar}} and \code{\link{readBin}} to read fixed or
  variable length character strings or binary representations of numbers
  a few at a time from a connection.
}
\examples{
cat("TITLE extra line", "2 3 5 7", "11 13 17", file="ex.data", sep="\n")
pp <- scan("ex.data", skip = 1, quiet= TRUE)
    scan("ex.data", skip = 1)
    scan("ex.data", skip = 1, nlines=1)# only 1 line after the skipped one
scan("ex.data", what = list("","","")) # flush is F -> read "7"
scan("ex.data", what = list("","",""), flush = TRUE)
unlink("ex.data") # tidy up
}
\keyword{file}
\keyword{connection}<|MERGE_RESOLUTION|>--- conflicted
+++ resolved
@@ -36,16 +36,6 @@
     Latin-1 file in a UTF-8 locale or conversely) use a
     \code{\link{file}} connection setting the \code{encoding} argument.
   }
-<<<<<<< HEAD
-  
-  \item{what}{the type of \code{what} gives the type of data to be read.
-    If \code{what} is a list, it is assumed that the lines of the data file
-    are records each containing \code{length(what)} items (\dQuote{fields}).
-    The supported types are \code{logical}, \code{integer}, \code{numeric},
-    \code{complex}, \code{character}, \code{raw} and \code{list}:
-    \code{list} values should have elements which are one of the first six
-    types listed or \code{NULL}.}
-=======
 
   \item{what}{the type of \code{what} gives the type of data to be read.
     The supported types are \code{logical}, \code{integer}, \code{numeric},
@@ -55,7 +45,6 @@
     (\dQuote{fields}) and the list components should have elements which
     are one of the first six types listed or \code{NULL}, see section
     \sQuote{Details} below.}
->>>>>>> 9ef8af42
 
   \item{nmax}{the maximum number of data values to be read, or if
     \code{what} is a list, the maximum number of records to be read.  If
