--- conflicted
+++ resolved
@@ -1,6 +1,5 @@
 \name{deparse}
 \alias{deparse}
-\alias{.deparseOpts}
 \title{Expression Deparsing}
 \description{
   Turn unevaluated expressions into character strings.
@@ -15,15 +14,9 @@
   \item{width.cutoff}{integer in \eqn{[20, 500]} determining the cutoff
     at which line-breaking is tried.}
   \item{backtick}{logical indicating whether symbolic names should be
-<<<<<<< HEAD
-    enclosed in backticks if they don't follow the standard syntax.}
-  \item{control}{character vector of deparsing options.  See the details
-  below.}
-=======
     enclosed in backticks if they do not follow the standard syntax.}
   \item{control}{character vector of deparsing options.  See
     \code{\link{.deparseOpts}}.}
->>>>>>> 9ef8af42
 }
 \details{
   This function turns unevaluated expressions (where \dQuote{expression}
@@ -41,43 +34,10 @@
   symbols but only composite expressions.  This is a compromise to
   avoid breaking existing code.
 
-<<<<<<< HEAD
-  The \code{control} argument is a vector containing some of the
-  following strings.  Partial string matching is used:
-  \describe{
-      \item{\code{keepInteger}}{Surround integer vectors by \code{as.integer()},
-      	    so they are not converted to floating point when re-parsed.}
-      \item{\code{quoteExpressions}}{Surround expressions with \code{quote()},
-            so they are not evaluated when re-parsed.}
-      \item{\code{showAttributes}}{If the object has attributes (other than
-            a \code{source} attribute), use \code{structure()} to display them as 
-            well as the object value.}
-      \item{\code{useSource}}{If the object has a \code{source} attribute,
-            display that instead of deparsing the object.  Currently
-            only applies to function definitions.}
-      \item{\code{warnIncomplete}}{Some exotic objects such
-            as \link[base:delay]{promises}, \link[base:environment]{environments}, 
-            external pointers, etc. can not be deparsed properly.  This option causes
-            a warning to be issued if any of those were present.}
-      \item{\code{all}}{An abbreviated way to specify all of the options 
-      	    listed above.  May not be used with other options.}
- }
-  
-  For the most readable (but perhaps incomplete) display, use \code{control = NULL}.
-  This displays the object's value, but not its attributes.  The default
-  is to display the attributes as well, but not to use any of the other
-  options to make the result parseable.
-  
-  Using \code{control = "all"} comes closest
-  to making \code{deparse()} an inverse of \code{parse()}.  However, not all 
-  objects are deparseable even with this option.  A warning will be
-  issued if the function recognizes that it is being asked to do the impossible.
-=======
   Using \code{control = "all"} comes closest to making \code{deparse()}
   an inverse of \code{parse()}.  However, not all objects are
   deparseable even with this option and a warning will be issued if the
   function recognizes that it is being asked to do the impossible.
->>>>>>> 9ef8af42
 }
 \note{
   To avoid the risk of a source attribute out of sync with the actual
