\name{UseMethod}
\title{Class Methods}
\alias{UseMethod}
\alias{NextMethod}
\alias{S3Methods}
\alias{.Method}
\alias{.Generic}
\alias{.Class}
\description{
  \R possesses a simple generic function mechanism which can be used for
  an object-oriented style of programming.  Method dispatch takes place
  based on the class(es) of the first argument to the generic function or of
  the object supplied as an argument to \code{UseMethod} or \code{NextMethod}.
}
\usage{
UseMethod(generic, object)

NextMethod(generic = NULL, object = NULL, \dots)
}
\arguments{
  \item{generic}{a character string naming a function (and not a
    built-in operator).  Required for \code{UseMethod}.}
  \item{object}{for \code{UseMethod}: an object whose class will
    determine the method to be dispatched.  Defaults to the first
    argument of the enclosing function.}
  \item{\dots}{further arguments to be passed to the next method.}
}
\details{
  An \R \dQuote{object} is a data object which has a \code{class} attribute.
  A class attribute is a character vector giving the names of
  the classes which the object \dQuote{inherits} from.
  If the object does not have a class attribute, it has an implicit
  class.  Matrices and arrays have class \code{"matrix"}
  or\code{"array"} followed by the class of the underlying vector.
  Most vectors have class the result of \code{\link{mode}(x)}, except
  that integer vectors have class \code{c("integer", "numeric")} and
  real vectors have class \code{c("double", "numeric")}.

  When a function calling \code{UseMethod("fun")} is applied to an
  object with class attribute \code{c("first", "second")}, the system
  searches for a function called \code{fun.first} and, if it finds it,
  applies it to the object.  If no such function is found a function
  called \code{fun.second} is tried.  If no class name produces a
  suitable function, the function \code{fun.default} is used, if it
  exists, or an error results.

  Function \code{\link{methods}} can be used to find out about the
  methods for a particular generic function or class.

  \code{UseMethod} is a primitive function so positional matching is
  used and names of supplied arguments are ignored.  It is not the only
  means of dispatch of methods, for there are \link{internal generic}
  functions.

  \code{NextMethod} invokes the next method (determined by the
  class vector, either of the object supplied to the generic, or of
  the first argument to the function containing \code{NextMethod} if a
  method was invoked directly).  Normally \code{NextMethod} is used with
  only one argument, \code{generic}, but if further arguments are
  supplied these modify the call to the next method.

  \code{NextMethod} should not be called except in methods called by
  \code{UseMethod} or from internal generics (see
  \link{InternalGenerics}).  In particular it will not work inside
  anonymous calling functions (e.g. \code{get("print.ts")(AirPassengers)}).

  Name spaces can register methods for generic functions.  To support
  this, \code{UseMethod} and \code{NextMethod} search for methods in
  two places: first in the environment in which the generic function
  is called, and then in the registration data base for the
  environment in which the generic is defined (typically a name space).
  So methods for a generic function need to be available in the
  environment of the call to the generic, or they must be registered.
  (It does not matter whether they are visible in the environment in
  which the generic is defined.)
}
\section{Technical Details}{
  Now for some obscure details that need to appear somewhere.  These
  comments will be slightly different than those in Chambers(1992).
  (See also the draft \sQuote{R Language Definition}.)
  \code{UseMethod} creates a \dQuote{new} function call with
  arguments matched as they came in to the generic.  Any local variables
  defined before the call to \code{UseMethod} are retained (unlike S).  Any
  statements after the call to \code{UseMethod} will not be evaluated as
  \code{UseMethod} does not return.  \code{UseMethod} can be called with
  more than two arguments: a warning will be given and additional
  arguments ignored.  (They are not completely ignored in S.)  If it is
  called with just one argument, the class of the first argument of the
  enclosing function is used as \code{object}: unlike S this is the first
  actual argument passed and not the current value of the object of that
  name.

  \code{NextMethod} works by creating a special call frame for the next
  method.  If no new arguments are supplied, the arguments will be the
  same in number, order and name as those to the current method but
  their values will be promises to evaluate their name in the current
  method and environment.  Any named arguments matched to \code{\dots}
  are handled specially: they either replace existing arguments of the
  same name or are appended to the argument list.  They are passed on as
  the promise that was supplied as an argument to the current
  environment. (S does this differently!)  If they have been evaluated
  in the current (or a previous environment) they remain evaluated.
  (This is a complex area, and subject to change: see the draft
  \sQuote{R Language Definition}.)

  The search for methods for \code{NextMethod} is slightly different
  from that for \code{UseMethod}.   Finding no \code{fun.default} is not
  necessarily an error, as the search continues to the generic
  itself. This is to pick up an \link{internal generic} like \code{[}
  which has no separate default method, and succeeds only if the generic
  is a \link{primitive} function or a wrapper for a
  \code{\link{.Internal}} function of the same name.  (When a primitive
  is called as the default method, argument matching may not work as
  described above due to the different semantics of primitives.)

  You will see objects such as \code{.Generic}, \code{.Method}, and
  \code{.Class} used in methods.  These are set in the environment
  within which the method is evaluated by the dispatch mechanism, which
  is as follows:
  \enumerate{
    \item Find the context for the calling function (the generic): this
    gives us the unevaluated arguments for the original call.
    \item Evaluate the object (usually an argument) to be used for
    dispatch, and find a method (possibly the default method) or throw
    an error.
    \item Create an environment for evaluating the method and insert
    special variables (see below) into that environment.  Also copy any
    variables in the environment of the generic that are not formal (or
    actual) arguments.
    \item Fix up the argument list to be the arguments of the call
    matched to the formals of the method.
  }
  \code{.Generic} is a length-one character vector naming the generic function.

  \code{.Method} is a character vector (normally of length one) naming
  the method function.  (For functions in the group generic
  \code{\link[base:groupGeneric]{Ops}} it is of length two.)

  \code{.Class} is a character vector of classes used to find the next
  method.  \code{NextMethod} adds an attribute \code{"previous"} to
  \code{.Class} giving the \code{.Class} last used for dispatch, and
  shifts \code{.Class} along to that used for dispatch.

  \code{.GenericCallEnv} and \code{.GenericDefEnv} are the environments
  of the call to be generic and defining the generic respectively.  (The
  latter is used to find methods registered for the generic.)

  Note that \code{.Class} is set when the generic is called, and is
  unchanged if the class of the dispatching argument is changed in a
  method.  It is possible to change the method that \code{NextMethod}
  would dispatch by manipulating \code{.Class}, but \sQuote{this is not
    recommended unless you understand the inheritance mechanism
    thoroughly} (Chambers \& Hastie, 1992, p. 469).
}
\note{
  This scheme is called \emph{S3} (S version 3).  For new projects,
  it is recommended to use the more flexible and robust \emph{S4} scheme
  provided in the \pkg{methods} package.
}
\section{Historical note}{
  Prior to \R 2.1.0 \code{UseMethod} accepted a call with no arguments
  and tried to deduce the generic from the context.  This was
  undocumented on the help page.  It is allowed but
  \sQuote{strongly discouraged} in S-PLUS, and is no longer allowed in \R.
}
\seealso{
<<<<<<< HEAD
  \code{\link{methods}}, \code{\link[base]{class}}, \code{\link{getS3method}}
=======
  The draft \sQuote{R Language Definition}.

  \code{\link{methods}}, \code{\link[base]{class}}, \code{\link{getS3method}}.
>>>>>>> 9ef8af42
}
\references{
  Chambers, J. M. (1992)
  \emph{Classes and methods: object-oriented programming in S.}
  Appendix A of \emph{Statistical Models in S}
  eds J. M. Chambers and T. J. Hastie, Wadsworth \& Brooks/Cole.
}
\keyword{methods}<|MERGE_RESOLUTION|>--- conflicted
+++ resolved
@@ -164,13 +164,9 @@
   \sQuote{strongly discouraged} in S-PLUS, and is no longer allowed in \R.
 }
 \seealso{
-<<<<<<< HEAD
-  \code{\link{methods}}, \code{\link[base]{class}}, \code{\link{getS3method}}
-=======
   The draft \sQuote{R Language Definition}.
 
   \code{\link{methods}}, \code{\link[base]{class}}, \code{\link{getS3method}}.
->>>>>>> 9ef8af42
 }
 \references{
   Chambers, J. M. (1992)
