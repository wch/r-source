\name{interaction}
\title{Compute Factor Interactions}
\usage{
interaction(\dots, drop = FALSE, sep = ".")
}
\alias{interaction}
\arguments{
  \item{\dots}{the factors for which interaction is to be computed, or a
    single list giving those factors.}
  \item{drop}{if \code{drop} is \code{TRUE}, unused factor levels
    are dropped from the result.  The default is to retain all
    factor levels.}
  \item{sep}{string to construct the new level labels by joining the
    constituent ones.}
}
\description{
  \code{interaction} computes a factor which represents the interaction
  of the given factors.  The result of \code{interaction} is always unordered.
}
\value{
  A factor which represents the interaction of the given factors.
  The levels are labelled as the levels of the individual factors joined
  by \code{sep}, i.e. \code{.} by default.
<<<<<<< HEAD
=======

  As from \R 2.4.0 the levels are ordered so the level of the first
  factor varies fastest, then the second and so on.  This is the reverse
  of lexicographic ordering.
>>>>>>> 9ef8af42
}
\references{
  Chambers, J. M. and Hastie, T. J. (1992)
  \emph{Statistical Models in S}.
  Wadsworth \& Brooks/Cole.
}
\seealso{
  \code{\link{factor}}; \code{\link{:}} where \code{f:g} is the same as
  \code{interaction(f,g, sep=":")} when \code{f} and  \code{g} are factors.
}
\examples{
a <- gl(2, 4, 8)
b <- gl(2, 2, 8, label = c("ctrl", "treat"))
s <- gl(2, 1, 8, label = c("M", "F"))
interaction(a, b)
interaction(a, b, s, sep = ":")
}
\keyword{category}<|MERGE_RESOLUTION|>--- conflicted
+++ resolved
@@ -21,13 +21,10 @@
   A factor which represents the interaction of the given factors.
   The levels are labelled as the levels of the individual factors joined
   by \code{sep}, i.e. \code{.} by default.
-<<<<<<< HEAD
-=======
 
   As from \R 2.4.0 the levels are ordered so the level of the first
   factor varies fastest, then the second and so on.  This is the reverse
   of lexicographic ordering.
->>>>>>> 9ef8af42
 }
 \references{
   Chambers, J. M. and Hastie, T. J. (1992)
