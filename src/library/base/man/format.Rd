--- conflicted
+++ resolved
@@ -59,31 +59,10 @@
     \code{\link{prettyNum}}: that help page explains the details.}
 }
 \details{
-<<<<<<< HEAD
-  These functions convert their first argument to a vector (or array) of
-  character strings which have a common format (as is done by
-  \code{\link{print}}), fulfilling \code{length(format*(x, *)) ==
-    length(x)}.  The trimming with \code{trim = TRUE} is useful
-  when the strings are to be used for plot \code{\link{axis}} annotation.
-
-  \code{format.AsIs} deals with columns of complicated objects that
-  have been extracted from a data frame.
-
-  \code{format.pval} is mainly an auxiliary function for
-  \code{\link{print.summary.lm}} etc., and does separate formatting for
-  fixed, floating point and very small values; those less than
-  \code{eps} are formatted as \code{"< [eps]"} (where \dQuote{[eps]}
-  stands for \code{format(eps, digits)}.
-
-  The function \code{\link{formatC}} provides a rather more flexible
-  formatting facility for numbers, but does \emph{not} provide a common
-  format for several numbers, nor it is platform-independent.
-=======
   \code{format} is a generic function.  Apart from the methods described
   here there are methods for dates (see \code{\link{format.Date}}),
   date-times (see \code{\link{format.POSIXct}})) and for other classes such
   as \code{format.octmode} and \code{format.dist}.
->>>>>>> 9ef8af42
 
   \code{format.data.frame} formats the data frame column by column,
   applying the appropriate method of \code{format} for each column.
