\name{srcfile}
\alias{srcfile}
\alias{srcfilecopy}
\alias{getSrcLines}
\alias{srcref}
\alias{srcfile-class}
\alias{srcfilecopy-class}
\alias{srcref-class}
\alias{print.srcfile}
\alias{open.srcfile}
\alias{open.srcfilecopy}
\alias{close.srcfile}
\alias{print.srcref}
\alias{as.character.srcref}
\alias{.isOpen}

\title{References to source files}
\description{
These functions are for working with source files.
}
\usage{
srcfile(filename, encoding = getOption("encoding"))
srcfilecopy(filename, lines)
getSrcLines(srcfile, first, last)
srcref(srcfile, lloc)
\method{print}{srcfile}(x, \dots)
\method{open}{srcfile}(con, line, \dots)
\method{close}{srcfile}(con, \dots)
\method{print}{srcref}(x, useSource = TRUE, \dots)
\method{as.character}{srcref}(x, useSource = TRUE, \dots)
.isOpen(srcfile)
}
\arguments{
  \item{filename}{ The name of a file }
  \item{encoding}{ The character encoding to assume for the file }
  \item{lines}{ A character vector of source lines.  Other \R objects will be coerced
    to character. }
  \item{srcfile}{ A \code{srcfile} object }
  \item{first, last, line}{ Line numbers }
  \item{lloc}{ A vector of four values giving a source location; see Details }
  \item{x, con}{ An object of the appropriate type }
  \item{useSource}{ Whether to read the \code{srcfile} to obtain the text of a \code{srcref} }
  \item{\dots}{ Additional arguments to the methods; these will be ignored }
}
\details{
These functions and classes handle source code references.  

The \code{srcfile} function produces an object of class
\code{srcfile}, which contains the name and directory of a source code
file, along with its timestamp, for use in source level debugging (not
<<<<<<< HEAD
yet implemented) and source echoing.
=======
yet implemented) and source echoing.  The encoding of the file is
saved; see \code{\link{file}} for a discussion of encodings, and
\code{\link{iconvlist}} for a list of allowable encodings on your platform.
>>>>>>> 27bf8e32

The \code{srcfilecopy} function produces an object of the descendant
class \code{srcfilecopy}, which saves the source lines in a character
vector.

The \code{getSrcLines} function reads the specified lines from
\code{srcfile}.

The \code{srcref} function produces an object of class \code{srcref},
which describes a range of characters in a \code{srcfile}.  The \code{lloc}
value gives the following values:  \code{c(first_line, first_column, last_line, last_column)}.

Methods are defined for \code{print}, \code{open}, and \code{close}
for classes \code{srcfile} and \code{srcfilecopy}. The \code{open}
method opens its internal \code{file} connection at a particular line;
if it was already open, it will be repositioned to that line.

Methods are defined for \code{print} and \code{as.character} for class 
\code{srcref}.  The \code{as.character} method will read the associated
source file to obtain the text corresponding to the reference.  If an
error occurs (e.g. the file no longer exists), text like
\code{<srcref: "file" chars 1:1 to 2:10>} will be returned instead,
indicating the \code{line:column} ranges of the first and last character.

Lists of srcref objects may be attached to expressions as the
\code{"srcref"} attribute.  (The list of srcref objects should be the same
length as the expression.)  By default, expressions are printed by
\code{\link{print.default}} using the associated \code{srcref}.  To
see deparsed code instead, call \code{\link{print}} with argument
\code{useSource = FALSE}.  If a \code{srcref} object
is printed with \code{useSource = FALSE}, the \code{<srcref: \dots>}
record will be printed.

\code{.isOpen} is intended for internal use:  it checks whether the 
connection associated with a \code{srcfile} object is open.
}
\value{
\code{srcfile} returns a \code{srcfile} object.

\code{srcfilecopy} returns a \code{srcfilecopy} object.

\code{getSrcLines} returns a character vector of source code lines.

\code{srcref} returns a \code{srcref} object.
}
\author{Duncan Murdoch}

\examples{
src <- srcfile(system.file("DESCRIPTION", package = "base"))
getSrcLines(src, 1, 4)
ref <- srcref(src, c(1, 1, 2, 1000))
ref
print(ref, useSource = FALSE)
}

\keyword{ debugging }
\keyword{ utilities }<|MERGE_RESOLUTION|>--- conflicted
+++ resolved
@@ -48,13 +48,9 @@
 The \code{srcfile} function produces an object of class
 \code{srcfile}, which contains the name and directory of a source code
 file, along with its timestamp, for use in source level debugging (not
-<<<<<<< HEAD
-yet implemented) and source echoing.
-=======
 yet implemented) and source echoing.  The encoding of the file is
 saved; see \code{\link{file}} for a discussion of encodings, and
 \code{\link{iconvlist}} for a list of allowable encodings on your platform.
->>>>>>> 27bf8e32
 
 The \code{srcfilecopy} function produces an object of the descendant
 class \code{srcfilecopy}, which saves the source lines in a character
