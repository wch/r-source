--- conflicted
+++ resolved
@@ -45,14 +45,9 @@
   that for example ranges of columns can be specified easily, or single
   columns can be dropped (see the examples).
 
-<<<<<<< HEAD
-  The \code{drop} argument is passed on to the indexing method for data
-  frames.
-=======
   The \code{drop} argument is passed on to the indexing method for
   matrices and data frames: note that the default for matrices is
   different from that for indexing.
->>>>>>> 9ef8af42
 }
 \value{
   An object similar to \code{x} contain just the selected elements (for
