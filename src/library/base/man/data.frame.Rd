--- conflicted
+++ resolved
@@ -29,11 +29,8 @@
     syntactically valid variable names and are not duplicated.
     If necessary they are adjusted (by \code{\link{make.names}})
     so that they are.}
-<<<<<<< HEAD
-=======
   \item{stringsAsFactors}{logical: should character vectors be converted
     to factors?}
->>>>>>> 9ef8af42
 }
 \value{
   A data frame, a matrix-like structure whose columns may be of
