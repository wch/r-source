--- conflicted
+++ resolved
@@ -65,19 +65,6 @@
   \code{library.dynam}).
 }
 \value{
-<<<<<<< HEAD
-  If \code{chname} is not specified, \code{library.dynam} returns a
-  character vector with the names of packages which have used it in the
-  current \R session to load shared libraries. This vector is returned
-  as \code{\link{invisible}}, unless  the \code{chname} argument is
-  missing.
-
-  If \code{chname} is specifed, the return value is an object
-  of class \code{DLLInfo} that identifies the DLL and can be used
-  in future calls.  For packages that have namespaces, a list
-  of these objects is stored in the namespace's environment for
-  use at run-time.
-=======
   If \code{chname} is not specified, \code{library.dynam} returns an
   object of class \code{"DLLInfoList"} corresponding to the shared
   libraries loaded by packages.
@@ -86,7 +73,6 @@
   identifies the DLL and can be used in future calls is returned
   invisibly.  For packages that have namespaces, a list of these objects
   is stored in the namespace's environment for use at run-time.
->>>>>>> 9ef8af42
 
   Note that the class \code{DLLInfo} has an overloaded method for
   \code{$} which can be used to resolve native symbols within that
