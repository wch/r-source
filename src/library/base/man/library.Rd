\name{library}
\title{Loading and Listing of Packages}
\alias{library}
\alias{require}
\alias{R_LIBS}
\alias{.First.lib}
\alias{.Last.lib}
\alias{.noGenerics}
\alias{print.libraryIQR}
\alias{print.packageInfo}
\description{
  \code{library} and \code{require} load add-on packages.

  \code{.First.lib} is called when a package is loaded;
  \code{.Last.lib} is called when a package is detached.
}
\usage{
library(package, help, pos = 2, lib.loc = NULL,
        character.only = FALSE, logical.return = FALSE,
        warn.conflicts = TRUE,
        keep.source = getOption("keep.source.pkgs"),
        verbose = getOption("verbose"),
        version)

require(package, lib.loc = NULL, quietly = FALSE, warn.conflicts = TRUE,
        keep.source = getOption("keep.source.pkgs"),
        character.only = FALSE, version, save = TRUE)

.First.lib(libname, pkgname)
.Last.lib(libpath)
<<<<<<< HEAD

.packages(all.available = FALSE, lib.loc = NULL)
.path.package(package, quiet = FALSE)
.find.package(package, lib.loc = NULL, quiet = FALSE,
              verbose = getOption("verbose"))
.libPaths(new)

.Library
.Autoloaded
=======
>>>>>>> 9ef8af42
}
\arguments{
  \item{package, help}{the name of a package, given as a \link{name} or
    literal character string, or a character string, depending on
    whether \code{character.only} is \code{FALSE} (default) or
    \code{TRUE}).}
  \item{pos}{the position on the search list at which to attach the
    loaded package.  Note that \code{.First.lib} may attach other
    packages, and \code{pos} is computed \emph{after} \code{.First.lib}
    has been run.  Can also be the name of a position on the current
    search list as given by \code{\link{search}()}.}
  \item{lib.loc}{a character vector describing the location of \R
    library trees to search through, or \code{NULL}.  The default value
    of \code{NULL} corresponds to all libraries currently known.
    Non-existent library trees are silently ignored.}
  \item{character.only}{a logical indicating whether \code{package} or
    \code{help} can be assumed to be character strings.}
  \item{version}{A character string denoting a version number of the
     package to be loaded, for use with \emph{versioned installs}: see
     the section later in this document.}
  \item{logical.return}{logical.  If it is \code{TRUE},  \code{FALSE} or
    \code{TRUE} is returned to indicate success.}
  \item{warn.conflicts}{logical.  If \code{TRUE}, warnings are
    printed about \code{\link{conflicts}} from attaching the new
    package, unless that package contains an object
    \code{.conflicts.OK}.  A conflict is a function masking a function,
    or a non-function masking a non-function.
  }
  \item{keep.source}{logical.  If \code{TRUE}, functions
    \dQuote{keep their source} including comments, see argument
    \code{keep.source} to \code{\link{options}}.  This applies only to
    the named package, and not to any packages or namespaces which might be
    loaded to satisfy dependencies or imports.

    This argument does not apply to packages using lazy-loading or saved
    images.  Whether they have kept source is determined when they are
    installed (and is most likely false).
  }
  \item{verbose}{a logical.  If \code{TRUE}, additional diagnostics are
    printed.}
  \item{quietly}{a logical.  If \code{TRUE}, no message confirming
    package loading is printed.}
  \item{save}{logical or environment.  If \code{TRUE}, a call to
    \code{require} from the source for a package will save the name of
    the required package in the variable \code{".required"}, allowing
    function \code{\link{detach}} to warn if a required package is
    detached. See section \sQuote{Packages that require other packages} below.}
  \item{libname}{a character string giving the library directory where
    the package was found.}
  \item{pkgname}{a character string giving the name of the package,
    including the version number if the package was installed with
    \code{--with-package-versions}.}
  \item{libpath}{a character string giving the complete path to the
    package.}
}
\details{
  \code{library(package)} and \code{require(package)} both load the
  package with name \code{package}.  \code{require} is designed for use
  inside other functions; it returns \code{FALSE} and gives a warning
  (rather than an error as \code{library()} does by default) if the
  package does not exist.  Both functions check and update the list of
  currently loaded packages and do not reload a package which is already
  loaded.

  If \code{library} is called with no \code{package} or \code{help}
  argument, it lists all available packages in the libraries specified
  by \code{lib.loc}, and returns the corresponding information in an
  object of class \code{"libraryIQR"}.  The structure of this class may
  change in future versions.  In earlier versions of \R, only the names
  of all available packages were returned; use \code{.packages(all =
    TRUE)} for obtaining these.  Note that
  \code{\link{installed.packages}()}
  returns even more information.

  \code{library(help = somename)} computes basic information about the
  package \code{somename}, and returns this in an object of class
  \code{"packageInfo"}.  The structure of this class may change in
  future versions.  When used with the default value (\code{NULL}) for
  \code{lib.loc}, the loaded packages are searched before the libraries.

  \code{.First.lib} is called when a package without a namespace is
  loaded by \code{library}.  (For packages with namespaces see
  \code{\link{.onLoad}}.)  It is called with two arguments, the name of
  the library directory where the package was found (i.e., the
  corresponding element of \code{lib.loc}), and the name of the package
  (in that order, and with the package name including the version for a
  versioned install, e.g. \code{tree_1.0-16}).  It is a good place to
  put calls to \code{\link{library.dynam}} which are needed when loading
  a package into this function (don't call \code{library.dynam}
  directly, as this will not work if the package is not installed in a
  \dQuote{standard} location).  \code{.First.lib} is invoked after the
  search path interrogated by \code{search()} has been updated, so
  \code{as.environment(match("package:name", search()))} will return the
  environment in which the package is stored.  If calling
  \code{.First.lib} gives an error the loading of the package is
  abandoned, and the package will be unavailable.  Similarly, if the
  option \code{".First.lib"} has a list element with the package's name,
  this element is called in the same manner as \code{.First.lib} when
  the package is loaded.  This mechanism allows the user to set package
  \dQuote{load hooks} in addition to startup code as provided by the
  package maintainers, but \code{\link{setHook}} is preferred.

  \code{.Last.lib} is called when a package is detached.  Beware
  that it might be called if \code{.First.lib} has failed, so it
  should be written defensively. (It is called within \code{\link{try}},
  so errors will not stop the package being detached.)
}
\value{
  \code{library} returns the list of loaded (or available) packages
  (or \code{TRUE} if \code{logical.return} is \code{TRUE}).
  \code{require} returns a logical indicating whether the required
  package is available.
}
\section{Packages that require other packages}{
  \bold{NB:} This mechanism has been almost entirely superseded by
  using the \code{Depends:} field in the \file{DESCRIPTION} file of a package.
  
  The source code for a
  package that requires one or more other packages should have a call
  to \code{require}, preferably near the beginning of the source, and
  of course before any code that uses functions, classes or methods
  from the other package.  The default for argument \code{save} will
  save the names of all required packages in the environment of the
  new package.  The saved package names are used by
  \code{\link{detach}} when a package is detached to warn if other
<<<<<<< HEAD
  packages still require the detached package.  Also, if a package is
  installed with saved image (see \link{INSTALL}), the saved package
  names are used to require these packages when the new package is attached.}
=======
  packages still require the to-be-detached package.  Also, if a package is
  installed with saved image (see \link{INSTALL}), the saved package
  names are used to require these packages when the new package is
  attached.
}
>>>>>>> 9ef8af42
\section{Formal methods}{
  \code{library} takes some further actions when package \pkg{methods}
  is attached (as it is by default).  Packages may define formal generic
  functions as well as re-defining functions in other packages (notably
  \pkg{base}) to be generic, and this information is cached whenever
  such a package is loaded after \pkg{methods} and re-defined functions
  are excluded from the list of conflicts.  The check requires looking
  for a pattern of objects; the pattern search may be avoided by
  defining an object \code{.noGenerics}
  (with any value) in the package.  Naturally, if the package
  \emph{does} have any such methods, this will prevent them from being used.
}
\section{Versioned installs}{
  Packages can be installed with version information by \code{R CMD
    \link{INSTALL} --with-package-versions} or
  \code{\link{install.packages}(installWithVers = TRUE)}.  This allows
  more than one version of a package to be installed in a library
  directory, using package directory names like \code{foo_1.5-1}.  When
  such packages are loaded, it is this \emph{versioned}  name
  that \code{\link{search}()} returns.  Some utility functions require
  the versioned name and some the unversioned name (here \code{foo}).

  If \code{version} \emph{is not} specified, \code{library} looks first
  for a packages of that name, and then for versioned installs of the
  package, selecting the one with the latest version number.  If
  \code{version} \emph{is} specified, a versioned install with an
  exactly matching version is looked for.

  If \code{version} is not specified, \code{require} will accept any
  version that is already loaded, whereas \code{library} will look for
  an unversioned install even if a versioned install is already loaded.

  Loading more than one version of a package into an \R session is not
  currently supported.  Support for versioned installs is patchy.
}
\note{
  \code{library} and \code{require} can only load an \emph{installed}
  package, and this is detected by having a \file{DESCRIPTION} file
  containing a \code{Built:} field.

  Under Unix-alikes, the code checks that the package was installed
  under a similar operating system as given by \code{R.version$platform}
  (the canonical name of the platform under which R was compiled),
  provided it contains compiled code.  Packages which do not contain
  compiled code can be shared between Unix-alikes, but not to other OSes
  because of potential problems with line endings and OS-specific help
  files.

<<<<<<< HEAD
  As of version 2.0.0, the package name given to \code{library} and
  \code{require} must match the name given in the package's
  \code{DESCRIPTION} file exactly, even on case-insensitive file systems
  such as MS Windows.
}
\author{
  R core;
  Guido Masarotto for the \code{all.available=TRUE} part of
  \code{.packages}.
=======
  The package name given to \code{library} and \code{require} must match
  the name given in the package's \file{DESCRIPTION} file exactly, even
  on case-insensitive file systems such as MS Windows.
>>>>>>> 9ef8af42
}
\seealso{
  \code{\link{.libPaths}}, \code{\link{.packages}}.

  \code{\link{attach}}, \code{\link{detach}}, \code{\link{search}},
  \code{\link{objects}}, \code{\link{autoload}},
  \code{\link{library.dynam}}, \code{\link{data}},
  \code{\link{install.packages}} and
  \code{\link{installed.packages}};
  \code{\link{INSTALL}}, \code{\link{REMOVE}}.
}
\references{
  Becker, R. A., Chambers, J. M. and Wilks, A. R. (1988)
  \emph{The New S Language}.
  Wadsworth \& Brooks/Cole.
}
\examples{
library()                   # list all available packages
library(lib = .Library)     # list all packages in the default library
library(help = splines)     # documentation on package 'splines'
library(splines)            # load package 'splines'
require(splines)            # the same
search()                    # "splines", too
detach("package:splines")

# if the package name is in a character vector, use
pkg <- "splines"
library(pkg, character.only = TRUE)
detach(pos = match(paste("package", pkg, sep=":"), search()))

require(pkg, character.only = TRUE)
detach(pos = match(paste("package", pkg, sep=":"), search()))

require(nonexistent)        # FALSE
\dontrun{
## Suppose a package needs to call a shared library named 'fooEXT',
## where 'EXT' is the system-specific extension.  Then you should use
.First.lib <- function(lib, pkg) {
  library.dynam("foo", pkg, lib)
}

## if you want to mask as little as possible, use
library(mypkg, pos = "package:base")
}}
\keyword{data}<|MERGE_RESOLUTION|>--- conflicted
+++ resolved
@@ -28,18 +28,6 @@
 
 .First.lib(libname, pkgname)
 .Last.lib(libpath)
-<<<<<<< HEAD
-
-.packages(all.available = FALSE, lib.loc = NULL)
-.path.package(package, quiet = FALSE)
-.find.package(package, lib.loc = NULL, quiet = FALSE,
-              verbose = getOption("verbose"))
-.libPaths(new)
-
-.Library
-.Autoloaded
-=======
->>>>>>> 9ef8af42
 }
 \arguments{
   \item{package, help}{the name of a package, given as a \link{name} or
@@ -165,17 +153,11 @@
   save the names of all required packages in the environment of the
   new package.  The saved package names are used by
   \code{\link{detach}} when a package is detached to warn if other
-<<<<<<< HEAD
-  packages still require the detached package.  Also, if a package is
-  installed with saved image (see \link{INSTALL}), the saved package
-  names are used to require these packages when the new package is attached.}
-=======
   packages still require the to-be-detached package.  Also, if a package is
   installed with saved image (see \link{INSTALL}), the saved package
   names are used to require these packages when the new package is
   attached.
 }
->>>>>>> 9ef8af42
 \section{Formal methods}{
   \code{library} takes some further actions when package \pkg{methods}
   is attached (as it is by default).  Packages may define formal generic
@@ -224,21 +206,9 @@
   because of potential problems with line endings and OS-specific help
   files.
 
-<<<<<<< HEAD
-  As of version 2.0.0, the package name given to \code{library} and
-  \code{require} must match the name given in the package's
-  \code{DESCRIPTION} file exactly, even on case-insensitive file systems
-  such as MS Windows.
-}
-\author{
-  R core;
-  Guido Masarotto for the \code{all.available=TRUE} part of
-  \code{.packages}.
-=======
   The package name given to \code{library} and \code{require} must match
   the name given in the package's \file{DESCRIPTION} file exactly, even
   on case-insensitive file systems such as MS Windows.
->>>>>>> 9ef8af42
 }
 \seealso{
   \code{\link{.libPaths}}, \code{\link{.packages}}.
