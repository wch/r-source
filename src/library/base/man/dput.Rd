\name{dput}
\alias{dput}
\alias{dget}
\title{Write an Internal Object to a File}
\description{
  Writes an ASCII text representation of an \R object to a file
  or connection, or uses one to recreate the object.
}
\usage{
dput(x, file = "", control = "showAttributes")
dget(file)
}
\arguments{
  \item{x}{an object.}
  \item{file}{either a character string naming a file or a
    connection. \code{""} indicates output to the console.}
  \item{control}{character vector indicating deparsing options.
<<<<<<< HEAD
    See \code{\link{deparse}} for their description.}
=======
    See \code{\link{.deparseOpts}} for their description.}
>>>>>>> 9ef8af42
}
\details{
  \code{dput} opens \code{file} and deparses the object \code{x} into
  that file.  The object name is not written (contrary to \code{dump}).
  If \code{x} is a function the associated environment is stripped.
  Hence scoping information can be lost.

  Deparsing an object is difficult, and not always possible.  With the
  default \code{control = c("showAttributes")}, \code{dput()} attempts to deparse in
  a way that is readable, but for more complex or unusual objects, not
  likely to be parsed as identical to the original.  Use \code{control = "all"} 
  for the most complete deparsing; use \code{control = NULL}
  for the simplest deparsing, not even including attributes.

  \code{dput} will warn if fewer characters were written to a file than
  expected, which may indicate a full or corrupt file system.
    
  To display saved source rather than deparsing the internal representation 
  include \code{"useSource"} in \code{control}.  \R currently saves source only for
  function definitions.
}
\note{
  To avoid the risk of a source attribute out of sync with the actual
  function definition, the source attribute of a function will never 
  be written as an attribute.
}    
\references{
  Becker, R. A., Chambers, J. M. and Wilks, A. R. (1988)
  \emph{The New S Language}.
  Wadsworth \& Brooks/Cole.
}
\seealso{
  \code{\link{deparse}}, \code{\link{dump}}, \code{\link{write}}.
}
\examples{
## Write an ASCII version of mean to the file "foo"
dput(mean, "foo")
## And read it back into 'bar'
bar <- dget("foo")
unlink("foo")
## Create a function with comments
baz <- function(x) {
  # Subtract from one
  1-x
}
## and display it
dput(baz)
## and now display the saved source
dput(baz, control = "useSource")
}
\keyword{file}
\keyword{programming}
\keyword{connection}<|MERGE_RESOLUTION|>--- conflicted
+++ resolved
@@ -15,11 +15,7 @@
   \item{file}{either a character string naming a file or a
     connection. \code{""} indicates output to the console.}
   \item{control}{character vector indicating deparsing options.
-<<<<<<< HEAD
-    See \code{\link{deparse}} for their description.}
-=======
     See \code{\link{.deparseOpts}} for their description.}
->>>>>>> 9ef8af42
 }
 \details{
   \code{dput} opens \code{file} and deparses the object \code{x} into
