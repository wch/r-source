\name{attributes}
\title{Object Attribute Lists}
\alias{attributes}
\alias{attributes<-}
\alias{mostattributes<-}
\description{
<<<<<<< HEAD
  These functions access an object's attribute list.
  The first form above returns the object's attribute list.
  The assignment forms make the list on the right-hand
  side of the assignment the object's attribute list (if appropriate).
=======
  These functions access an object's attributes.
  The first form below returns the object's attribute list.
  The assignment forms uses the list on the right-hand
  side of the assignment as the object's attributes (if appropriate).
}
\usage{
attributes(obj)
attributes(obj) <- value
mostattributes(obj) <- value
>>>>>>> 9ef8af42
}
\arguments{
  \item{obj}{an object}
  \item{value}{an appropriate named list of attributes, or \code{NULL}.}
}
\details{
  Note that some attributes (namely \code{\link{class}},
  \code{\link{comment}}, \code{\link{dim}}, \code{\link{dimnames}},
  \code{\link{names}}, (from \R 2.4.0) \code{\link{row.names}} and
  \code{\link{tsp}}) are treated specially and have restrictions on
  the values which can be set.

  Attributes are not stored internally as a list and should be thought
  of as a set and not a vector.  They must have unique
  names (and \code{NA} is taken as \code{"NA"}, not a missing value).

  The \code{mostattributes} assignment takes special care for the
  \code{\link{dim}}, \code{\link{names}} and \code{\link{dimnames}}
  attributes, and assigns them only when valid whereas an
  \code{attributes} assignment would give an error if any are not.

  The names of a pairlist are not stored as attributes, but are reported
  as if they were (and can be set by the replacement method for attributes).
}
\references{
  Becker, R. A., Chambers, J. M. and Wilks, A. R. (1988)
  \emph{The New S Language}.
  Wadsworth \& Brooks/Cole.
}
\seealso{\code{\link{attr}}.
}
\examples{
x <- cbind(a=1:3, pi=pi) # simple matrix w/ dimnames
attributes(x)

## strip an object's attributes:
attributes(x) <- NULL
x # now just a vector of length 6

mostattributes(x) <- list(mycomment = "really special", dim = 3:2,
   dimnames = list(LETTERS[1:3], letters[1:5]), names = paste(1:6))
x # dim(), but not {dim}names
}
\keyword{attribute}<|MERGE_RESOLUTION|>--- conflicted
+++ resolved
@@ -4,12 +4,6 @@
 \alias{attributes<-}
 \alias{mostattributes<-}
 \description{
-<<<<<<< HEAD
-  These functions access an object's attribute list.
-  The first form above returns the object's attribute list.
-  The assignment forms make the list on the right-hand
-  side of the assignment the object's attribute list (if appropriate).
-=======
   These functions access an object's attributes.
   The first form below returns the object's attribute list.
   The assignment forms uses the list on the right-hand
@@ -19,7 +13,6 @@
 attributes(obj)
 attributes(obj) <- value
 mostattributes(obj) <- value
->>>>>>> 9ef8af42
 }
 \arguments{
   \item{obj}{an object}
