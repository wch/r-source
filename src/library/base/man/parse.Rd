--- conflicted
+++ resolved
@@ -6,12 +6,8 @@
   list.
 }
 \usage{
-<<<<<<< HEAD
-parse(file = "", n = NULL, text = NULL, prompt = "?", srcfile)
-=======
 parse(file = "", n = NULL, text = NULL, prompt = "?", srcfile,
       encoding = "unknown")
->>>>>>> 27bf8e32
 }
 \arguments{
   \item{file}{a connection, or a character string giving the name of a
@@ -26,15 +22,11 @@
     to character (without method dispatch) if possible.}
   \item{prompt}{the prompt to print when parsing from the keyboard.
     \code{NULL} means to use \R's prompt, \code{getOption("prompt")}.}
-<<<<<<< HEAD
-  \item{srcfile}{\code{NULL}, or a \code{\link{srcfile}} object.  See the Details.}
-=======
   \item{srcfile}{\code{NULL}, or a \code{\link{srcfile}} object.  See
     the Details section.}
   \item{encoding}{encoding to be assumed for input strings.  It is
     used to mark character strings as known to be in
     Latin-1 or UTF-8: it is not used to re-encode the input.}
->>>>>>> 27bf8e32
 }
 \references{
   Becker, R. A., Chambers, J. M. and Wilks, A. R. (1988)
@@ -77,12 +69,8 @@
 
   When \code{srcfile} is non-\code{NULL}, a \code{"srcref"} attribute
   will be attached to the result containing a list of \code{\link{srcref}}
-<<<<<<< HEAD
-  records corresponding to each element.
-=======
   records corresponding to each element, and a \code{"srcfile"} attribute
   will be attached containing a copy of \code{srcfile}.
->>>>>>> 27bf8e32
   
   A syntax error (including an incomplete expression) will throw an error.
 
