\name{dump}
\title{Text Representations of R Objects}
\usage{
dump(list, file = "dumpdata.R", append = FALSE, 
<<<<<<< HEAD
     control = "all", envir = parent.frame())
=======
     control = "all", envir = parent.frame(), evaluate = TRUE)
>>>>>>> 9ef8af42
}
\alias{dump}
\description{
  This function takes a vector of names of \R objects and produces
  text representations of the objects on a file or connection.
  A \code{dump} file can usually be \code{\link{source}}d into another
  \R (or S) session.
}
\arguments{
  \item{list}{character. The names of one or more \R objects to be dumped.}

  \item{file}{either a character string naming a file or a
    connection.  \code{""} indicates output to the console.}

  \item{append}{if \code{TRUE}, output will be appended to
    \code{file}; otherwise, it will overwrite the contents of
    \code{file}.}
    
  \item{control}{character vector indicating deparsing options.
<<<<<<< HEAD
  See \code{\link{deparse}} for their description.}
=======
    See \code{\link{.deparseOpts}} for their description.}
>>>>>>> 9ef8af42

  \item{envir}{the environment to search for objects.}

  \item{evaluate}{logical.  Should promises be evaluated?}
}
\details{
  If some of the objects named do not exist (in scope), they are
  omitted, with a warning.  If \code{file} is a file and no objects
  exist then no file is created.
  
  At present \code{source}ing may not produce an identical copy of
  \code{dump}ed objects. A warning is issued if it is likely that
<<<<<<< HEAD
  problems will arise, for example when dumping uncommon objects such
  as \link[base:delay]{promises}, \link[base:environment]{environments}, 
  external pointers, etc.
=======
  problems will arise, for example when dumping exotic objects such
  as \link{environment}s and external pointers.
>>>>>>> 9ef8af42

  \code{dump} will also warn if fewer characters were written to a file
  than expected, which may indicate a full or corrupt file system.

  A \code{dump} file can be \code{\link{source}}d into another \R (or
  perhaps S) session, but the function \code{\link{save}} is designed to
  be used for transporting \R data, and will work with \R objects that
  \code{dump} does not handle.
  
  To produce a more readable representation of an object, use
  \code{control = NULL}.  This will skip attributes, and will make other
  simplifications that make \code{source} less likely to produce an
  identical copy.  See \code{\link{deparse}} for details.
  
  To deparse the internal function representation rather than displaying
  the saved source, use \code{control = c("keepInteger", "quoteExpressions", 
  "showAttributes", "warnIncomplete")}.  This will lose all
  formatting and comments, but may be useful in those cases where
  the saved source is no longer correct.

  Promises will normally only be encountered by users as a result of
  lazy-loading (when the default \code{evaluate = TRUE} is essential)
  and after the use of \code{\link{delayedAssign}},
  when \code{evaluate = FALSE} might be intended.
}
\value{
  An invisible character vector containing the names of the objects
  which were dumped.
}
\note{
  As \code{dump} is defined in the base namespace, the \pkg{base}
  package will be searched \emph{before} the global environment unless
  \code{dump} is called from the top level or the \code{envir} argument
  is given explicitly.
  
  To avoid the risk of a source attribute out of sync with the actual
  function definition, the source attribute of a function will never 
  be dumped as an attribute.
}
\references{
  Becker, R. A., Chambers, J. M. and Wilks, A. R. (1988)
  \emph{The New S Language}.
  Wadsworth \& Brooks/Cole.
}

\seealso{
  \code{\link{dput}}, \code{\link{dget}}, \code{\link{write}}.\cr
  \code{\link{save}} for a more reliable way to save \R objects.
}
\examples{
x <- 1; y <- 1:10
dump(ls(patt='^[xyz]'), "xyz.Rdmped")
print(.Last.value)
unlink("xyz.Rdmped")
}
\keyword{file}
\keyword{connection}<|MERGE_RESOLUTION|>--- conflicted
+++ resolved
@@ -2,11 +2,7 @@
 \title{Text Representations of R Objects}
 \usage{
 dump(list, file = "dumpdata.R", append = FALSE, 
-<<<<<<< HEAD
-     control = "all", envir = parent.frame())
-=======
      control = "all", envir = parent.frame(), evaluate = TRUE)
->>>>>>> 9ef8af42
 }
 \alias{dump}
 \description{
@@ -26,11 +22,7 @@
     \code{file}.}
     
   \item{control}{character vector indicating deparsing options.
-<<<<<<< HEAD
-  See \code{\link{deparse}} for their description.}
-=======
     See \code{\link{.deparseOpts}} for their description.}
->>>>>>> 9ef8af42
 
   \item{envir}{the environment to search for objects.}
 
@@ -43,14 +35,8 @@
   
   At present \code{source}ing may not produce an identical copy of
   \code{dump}ed objects. A warning is issued if it is likely that
-<<<<<<< HEAD
-  problems will arise, for example when dumping uncommon objects such
-  as \link[base:delay]{promises}, \link[base:environment]{environments}, 
-  external pointers, etc.
-=======
   problems will arise, for example when dumping exotic objects such
   as \link{environment}s and external pointers.
->>>>>>> 9ef8af42
 
   \code{dump} will also warn if fewer characters were written to a file
   than expected, which may indicate a full or corrupt file system.
