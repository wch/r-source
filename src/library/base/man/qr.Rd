\name{qr}
\alias{qr}
\alias{qr.coef}
\alias{qr.qy}
\alias{qr.qty}
\alias{qr.resid}
\alias{qr.fitted}
\alias{qr.solve}
\alias{is.qr}
\alias{as.qr}
\alias{solve.qr}
\title{The QR Decomposition of a Matrix}
\usage{
qr(x, tol = 1e-07 , LAPACK = FALSE)
qr.coef(qr, y)
qr.qy(qr, y)
qr.qty(qr, y)
qr.resid(qr, y)
qr.fitted(qr, y, k = qr$rank)
qr.solve(a, b, tol = 1e-7)
\method{solve}{qr}(a, b, \dots)

is.qr(x)
as.qr(x)
}
\arguments{
  \item{x}{a matrix whose QR decomposition is to be computed.}
  \item{tol}{the tolerance for detecting linear dependencies in the
    columns of \code{x}. Only used if \code{LAPACK} is false and
    \code{x} is real.}
  \item{qr}{a QR decomposition of the type computed by \code{qr}.}
  \item{y, b}{a vector or matrix of right-hand sides of equations.}
  \item{a}{A QR decomposition or (\code{qr.solve} only) a rectangular matrix.}
  \item{k}{effective rank.}
  \item{LAPACK}{logical. For real \code{x}, if true use LAPACK
    otherwise use LINPACK.}
  \item{\dots}{further arguments passed to or from other methods}
}
\description{
  \code{qr} computes the QR decomposition of a matrix.  It provides an
  interface to the techniques used in the LINPACK routine DQRDC
  or the LAPACK routines DGEQP3 and (for complex matrices) ZGEQP3.
}
\details{
  The QR decomposition plays an important role in many
  statistical techniques.  In particular it can be used to solve the
  equation \eqn{\bold{Ax} = \bold{b}} for given matrix \eqn{\bold{A}},
  and vector \eqn{\bold{b}}.  It is useful for computing regression
  coefficients and in applying the Newton-Raphson algorithm.

  The functions \code{qr.coef}, \code{qr.resid}, and \code{qr.fitted}
  return the coefficients, residuals and fitted values obtained when
  fitting \code{y} to the matrix with QR decomposition \code{qr}.
  \code{qr.qy} and \code{qr.qty} return \code{Q \%*\% y} and
  \code{t(Q) \%*\% y}, where \code{Q} is the (complete) \eqn{\bold{Q}} matrix.

  All the above functions keep \code{dimnames} (and \code{names}) of
  \code{x} and \code{y} if there are.

  \code{solve.qr} is the method for \code{\link{solve}} for \code{qr} objects.
  \code{qr.solve} solves systems of equations via the QR decomposition:
  if \code{a} is a QR decomposition it is the same as \code{solve.qr},
  but if \code{a} is a rectangular matrix the QR decomposition is
  computed first.  Either will handle over- and under-determined
  systems, providing a minimal-length solution or a least-squares fit
  if appropriate.

  \code{is.qr} returns \code{TRUE} if \code{x} is a \code{\link{list}}
  with components named \code{qr}, \code{rank} and \code{qraux} and
  \code{FALSE} otherwise.

  It is not possible to coerce objects to mode \code{"qr"}.  Objects
  either are QR decompositions or they are not.
}
\value{
  The QR decomposition of the matrix as computed by LINPACK or LAPACK.
  The components in the returned value correspond directly
  to the values returned by DQRDC/DGEQP3/ZGEQP3.
  \item{qr}{a matrix with the same dimensions as \code{x}.
    The upper triangle contains the \eqn{\bold{R}} of the decomposition
    and the lower triangle contains information on the \eqn{\bold{Q}} of
    the decomposition (stored in compact form).  Note that the storage
    used by DQRDC and DGEQP3 differs.}
  \item{qraux}{a vector of length \code{ncol(x)} which contains
    additional information on \eqn{\bold{Q}}.}
  \item{rank}{the rank of \code{x} as computed by the decomposition:
    always full rank in the LAPACK case.}
  \item{pivot}{information on the pivoting strategy used during
    the decomposition.}

  Non-complex QR objects computed by LAPACK have the attribute
  \code{"useLAPACK"} with value \code{TRUE}.
}
\note{
  To compute the determinant of a matrix (do you \emph{really} need it?),
  the QR decomposition is much more efficient than using Eigen values
  (\code{\link{eigen}}).  See \code{\link{det}}.

  Using LAPACK (including in the complex case) uses column pivoting and
  does not attempt to detect rank-deficient matrices.
}
\references{
  Becker, R. A., Chambers, J. M. and Wilks, A. R. (1988)
  \emph{The New S Language}.
  Wadsworth \& Brooks/Cole.

  Dongarra, J. J., Bunch, J. R., Moler, C. B. and Stewart, G. W. (1978)
  \emph{LINPACK Users Guide.}  Philadelphia: SIAM Publications.

  Anderson. E. and ten others (1999)
  \emph{LAPACK Users' Guide}. Third Edition. SIAM.\cr
  Available on-line at
  \url{http://www.netlib.org/lapack/lug/lapack_lug.html}.
}
\seealso{
  \code{\link{qr.Q}},  \code{\link{qr.R}},  \code{\link{qr.X}} for
  reconstruction of the matrices.
<<<<<<< HEAD
  \code{\link{solve.qr}},  \code{\link{lsfit}},
=======
  \code{\link{lm.fit}},  \code{\link{lsfit}},
>>>>>>> 9ef8af42
  \code{\link{eigen}}, \code{\link{svd}}.

  \code{\link{det}} (using \code{qr}) to compute the determinant of a matrix.
}
\examples{
hilbert <- function(n) { i <- 1:n; 1 / outer(i - 1, i, "+") }
h9 <- hilbert(9); h9
qr(h9)$rank           #--> only 7
qrh9 <- qr(h9, tol = 1e-10)
qrh9$rank             #--> 9
##-- Solve linear equation system  H \%*\% x = y :
y <- 1:9/10
x <- qr.solve(h9, y, tol = 1e-10) # or equivalently :
x <- qr.coef(qrh9, y) #-- is == but much better than
                      #-- solve(h9) \%*\% y
h9 \%*\% x              # = y
}
\keyword{algebra}
\keyword{array}<|MERGE_RESOLUTION|>--- conflicted
+++ resolved
@@ -115,11 +115,7 @@
 \seealso{
   \code{\link{qr.Q}},  \code{\link{qr.R}},  \code{\link{qr.X}} for
   reconstruction of the matrices.
-<<<<<<< HEAD
-  \code{\link{solve.qr}},  \code{\link{lsfit}},
-=======
   \code{\link{lm.fit}},  \code{\link{lsfit}},
->>>>>>> 9ef8af42
   \code{\link{eigen}}, \code{\link{svd}}.
 
   \code{\link{det}} (using \code{qr}) to compute the determinant of a matrix.
