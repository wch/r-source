## First shot at adding a "Date" class to base R.
## Representation is the number of whole days since 1970-01-01.

## The difftime class already covers time differences in days.

## Need to take timezone into account here
Sys.Date <- function() .Internal(POSIXlt2Date(as.POSIXlt(Sys.time())))

as.Date <- function(x, ...) UseMethod("as.Date")

as.Date.POSIXct <- function(x, ...) {
    z <- floor(unclass(x)/86400)
    attr(z, "tzone") <- NULL
    structure(z, class="Date")
}

as.Date.POSIXlt <- function(x, ...) .Internal(POSIXlt2Date(x))

as.Date.factor <- function(x, ...) as.Date(as.character(x), ...)


as.Date.character <- function(x, format="", ...)
{
    fromchar <- function(x) {
	xx <- x[1]
        if(is.na(xx)) {
            j <- 1
            while(is.na(xx) && (j <- j+1) <= length(x)) xx <- x[j]
            if(is.na(xx)) f <- "%Y-%m-%d" # all NAs
        }
	if(is.na(xx) ||
	   !is.na(strptime(xx, f <- "%Y-%m-%d")) ||
	   !is.na(strptime(xx, f <- "%Y/%m/%d"))
           ) return(strptime(x, f))
	stop("character string is not in a standard unambiguous format")
    }
    res <- if(missing(format)) fromchar(x) else strptime(x, format)
    .Internal(POSIXlt2Date(res))
}

as.Date.default <- function(x, ...)
{
    if(inherits(x, "Date")) return(x)
    if(is.logical(x) && all(is.na(x)))
        return(structure(as.numeric(x), class = "Date"))
    stop(gettextf("do not know how to convert '%s' to class \"Date\"",
                  deparse(substitute(x))))
}

## convert from package date
as.Date.date <- function(x, ...)
{
    if(inherits(x, "date")) {
        x <- (x - 3653) # origin 1960-01-01
        return(structure(x, class = "Date"))
    } else stop(gettextf("'%s' is not a \"date\" object",
                         deparse(substitute(x)) ))
}

## convert from package chron
as.Date.dates <- function(x, ...)
{
    if(inherits(x, "dates")) {
        z <- attr(x, "origin")
        x <- trunc(as.numeric(x))
        if(length(z) == 3 && is.numeric(z))
            x  <- x + as.numeric(as.Date(paste(z[3], z[1], z[2], sep="/")))
        return(structure(x, class = "Date"))
    } else stop(gettextf("'%s' is not a \"dates\" object",
                         deparse(substitute(x)) ))
}

format.Date <- function(x, ...)
{
    xx <- format(as.POSIXlt(x), ...)
    names(xx) <- names(x)
    xx
}

print.Date <- function(x, ...)
{
    print(format(x), ...)
    invisible(x)
}

summary.Date <- function(object, digits = 12, ...)
{
    x <- summary.default(unclass(object), digits = digits, ...)[1:6]# not NA's
    class(x) <- oldClass(object)
    x
}

"+.Date" <- function(e1, e2)
{
    coerceTimeUnit <- function(x)
    {
        round(switch(attr(x,"units"),
               secs = x/86400, mins = x/1440, hours = x/24,
               days = x, weeks = 7*x))
    }

    if (nargs() == 1) return(e1)
    # only valid if one of e1 and e2 is a scalar.
    if(inherits(e1, "Date") && inherits(e2, "Date"))
        stop("binary + is not defined for Date objects")
    if (inherits(e1, "difftime")) e1 <- coerceTimeUnit(e1)
    if (inherits(e2, "difftime")) e2 <- coerceTimeUnit(e2)
    structure(unclass(e1) + unclass(e2), class = "Date")
}

"-.Date" <- function(e1, e2)
{
    coerceTimeUnit <- function(x)
    {
        round(switch(attr(x, "units"),
               secs = x/86400, mins = x/1440, hours = x/24,
               days = x, weeks = 7*x))
    }
    if(!inherits(e1, "Date"))
        stop("Can only subtract from Date objects")
    if (nargs() == 1) stop("unary - is not defined for Date objects")
    if(inherits(e2, "Date")) return(difftime(e1, e2, units="days"))
    if (inherits(e2, "difftime")) e2 <- unclass(coerceTimeUnit(e2))
    if(!is.null(attr(e2, "class")))
        stop("can only subtract numbers from Date objects")
    structure(unclass(as.Date(e1)) - e2, class = "Date")
}

Ops.Date <- function(e1, e2)
{
    if (nargs() == 1)
        stop("unary ", .Generic, " not defined for Date objects")
    boolean <- switch(.Generic, "<" =, ">" =, "==" =,
                      "!=" =, "<=" =, ">=" = TRUE,
                      FALSE)
    if (!boolean) stop(.Generic, " not defined for Date objects")
    ## allow character args to be coerced to dates
    if (is.character(e1)) e1 <- as.Date(e1)
    if (is.character(e2)) e2 <- as.Date(e2)
    NextMethod(.Generic)
}

Math.Date <- function (x, ...)
    stop(.Generic, " not defined for Date objects")

Summary.Date <- function (..., na.rm)
{
    ok <- switch(.Generic, max = , min = , range = TRUE, FALSE)
    if (!ok) stop(.Generic, " not defined for Date objects")
    val <- NextMethod(.Generic)
    class(val) <- oldClass(list(...)[[1]])
    val
}

"[.Date" <- function(x, ..., drop = TRUE)
{
    cl <- oldClass(x)
    class(x) <- NULL
    val <- NextMethod("[")
    class(val) <- cl
    val
}

"[[.Date" <- function(x, ..., drop = TRUE)
{
    cl <- oldClass(x)
    class(x) <- NULL
    val <- NextMethod("[[")
    class(val) <- cl
    val
}

"[<-.Date" <- function(x, ..., value)
{
    if(!as.logical(length(value))) return(x)
    value <- as.Date(value)
    cl <- oldClass(x)
    class(x) <- class(value) <- NULL
    x <- NextMethod(.Generic)
    class(x) <- cl
    x
}

as.character.Date <- function(x, ...) format(x, ...)

as.data.frame.Date <- as.data.frame.vector

c.Date <- function(..., recursive=FALSE)
    structure(c(unlist(lapply(list(...), unclass))), class="Date")

mean.Date <- function (x, ...)
    structure(mean(unclass(x), ...), class = "Date")

seq.Date <- function(from, to, by, length.out=NULL, along.with=NULL, ...)
{
    if (missing(from)) stop("'from' must be specified")
    if (!inherits(from, "Date")) stop("'from' must be a Date object")
        if(length(as.Date(from)) != 1) stop("'from' must be of length 1")
    if (!missing(to)) {
        if (!inherits(to, "Date")) stop("'to' must be a Date object")
        if (length(as.Date(to)) != 1) stop("'to' must be of length 1")
    }
    if (!missing(along.with)) {
        length.out <- length(along.with)
    }  else if (!is.null(length.out)) {
        if (length(length.out) != 1) stop("'length.out' must be of length 1")
        length.out <- ceiling(length.out)
    }
    status <- c(!missing(to), !missing(by), !is.null(length.out))
    if(sum(status) != 2)
        stop("exactly two of 'to', 'by' and 'length.out' / 'along.with' must be specified")
    if (missing(by)) {
        from <- unclass(as.Date(from))
        to <- unclass(as.Date(to))
        res <- seq.int(from, to, length.out = length.out)
        return(structure(res, class = "Date"))
    }

    if (length(by) != 1) stop("'by' must be of length 1")
    valid <- 0
    if (inherits(by, "difftime")) {
        by <- switch(attr(by,"units"), secs = 1/86400, mins = 1/1440,
                     hours = 1/24, days = 1, weeks = 7) * unclass(by)
    } else if(is.character(by)) {
        by2 <- strsplit(by, " ", fixed=TRUE)[[1]]
        if(length(by2) > 2 || length(by2) < 1)
            stop("invalid 'by' string")
        valid <- pmatch(by2[length(by2)],
                        c("days", "weeks", "months", "years"))
        if(is.na(valid)) stop("invalid string for 'by'")
        if(valid <= 2) {
            by <- c(1, 7)[valid]
            if (length(by2) == 2) by <- by * as.integer(by2[1])
        } else
            by <- if(length(by2) == 2) as.integer(by2[1]) else 1
    } else if(!is.numeric(by)) stop("invalid mode for 'by'")
    if(is.na(by)) stop("'by' is NA")

    if(valid <= 2) {
        from <- unclass(as.Date(from))
        if(!is.null(length.out))
            res <- seq.int(from, by=by, length.out=length.out)
        else {
            to <- unclass(as.Date(to))
            ## defeat test in seq.default
            res <- seq.int(0, to - from, by) + from
        }
        return(structure(res, class="Date"))
    } else {  # months or years or DSTdays
        r1 <- as.POSIXlt(from)
        if(valid == 4) {
            if(missing(to)) { # years
                yr <- seq.int(r1$year, by = by, length = length.out)
            } else {
                to <- as.POSIXlt(to)
                yr <- seq.int(r1$year, to$year, by)
            }
            r1$year <- yr
            res <- .Internal(POSIXlt2Date(r1))
        } else if(valid == 3) { # months
            if(missing(to)) {
                mon <- seq.int(r1$mon, by = by, length = length.out)
            } else {
                to <- as.POSIXlt(to)
                mon <- seq.int(r1$mon, 12*(to$year - r1$year) + to$mon, by)
            }
            r1$mon <- mon
            res <- .Internal(POSIXlt2Date(r1))
        }
        return(res)
    }
}

cut.Date <-
    function (x, breaks, labels = NULL, start.on.monday = TRUE,
              right = FALSE, ...)
{
    if(!inherits(x, "Date")) stop("'x' must be a date-time object")
    x <- as.Date(x)

    if (inherits(breaks, "Date")) {
	breaks <- as.Date(breaks)
    } else if(is.numeric(breaks) && length(breaks) == 1) {
	## specified number of breaks
    } else if(is.character(breaks) && length(breaks) == 1) {
        by2 <- strsplit(breaks, " ", fixed=TRUE)[[1]]
        if(length(by2) > 2 || length(by2) < 1)
            stop("invalid specification of 'breaks'")
	valid <-
	    pmatch(by2[length(by2)], c("days", "weeks", "months", "years"))
	if(is.na(valid)) stop("invalid specification of 'breaks'")
	start <- as.POSIXlt(min(x, na.rm=TRUE))
	if(valid == 1) incr <- 1
	if(valid == 2) {
	    start$mday <- start$mday - start$wday
	    if(start.on.monday)
		start$mday <- start$mday + ifelse(start$wday > 0, 1, -6)
	    incr <- 7
	}
	if(valid == 3) { start$mday <- 1; incr <- 31 }
	if(valid == 4) { start$mon <- 0; incr <- 366 }
        start <- .Internal(POSIXlt2Date(start))
        if (length(by2) == 2) incr <- incr * as.integer(by2[1])
	maxx <- max(x, na.rm = TRUE)
	breaks <- seq.int(start, maxx + incr, breaks)
	breaks <- breaks[1:(1+max(which(breaks < maxx)))]
    } else stop("invalid specification of 'breaks'")
    res <- cut(unclass(x), unclass(breaks), labels = labels,
               right = right, ...)
    if(is.null(labels)) levels(res) <- as.character(breaks[-length(breaks)])
    res
}

julian.Date <- function(x, origin = as.Date("1970-01-01"), ...)
{
    if(length(origin) != 1) stop("'origin' must be of length one")
    structure(unclass(x) - unclass(origin), "origin" = origin)
}

weekdays.Date <- function(x, abbreviate = FALSE)
    format(x, ifelse(abbreviate, "%a", "%A"))

months.Date <- function(x, abbreviate = FALSE)
    format(x, ifelse(abbreviate, "%b", "%B"))

quarters.Date <- function(x, ...)
{
    x <- (as.POSIXlt(x)$mon) %/% 3
    paste("Q", x+1, sep = "")
}

## These only make sense for negative digits, but still ...
round.Date <- function(x, ...)
{
    cl <- oldClass(x)
    class(x) <- NULL
    val <- NextMethod()
    class(val) <- cl
    val
}
<<<<<<< HEAD

## must avoid truncating dates prior to 1970-01-01 forwards.
trunc.Date <- function(x) round(x - 0.4999999)
=======
>>>>>>> 9ef8af42

## must avoid truncating dates prior to 1970-01-01 forwards.
trunc.Date <- function(x) round(x - 0.4999999)

rep.Date <- function(x, ...)
{
    y <- NextMethod()
    structure(y, class="Date")
}

diff.Date <- function (x, lag = 1, differences = 1, ...)
{
    ismat <- is.matrix(x)
    xlen <- if (ismat) dim(x)[1] else length(x)
    if (length(lag) > 1 || length(differences) > 1 || lag < 1 || differences < 1)
        stop("'lag' and 'differences' must be integers >= 1")
    if (lag * differences >= xlen)
        return(structure(numeric(0), class="difftime", units="days"))
    r <- x
    i1 <- -1:-lag
    if (ismat) for (i in 1:differences) r <- r[i1, , drop = FALSE] -
            r[-nrow(r):-(nrow(r) - lag + 1), , drop = FALSE]
    else for (i in 1:differences)
        r <- r[i1] - r[-length(r):-(length(r) - lag + 1)]
    r
}<|MERGE_RESOLUTION|>--- conflicted
+++ resolved
@@ -338,12 +338,6 @@
     class(val) <- cl
     val
 }
-<<<<<<< HEAD
-
-## must avoid truncating dates prior to 1970-01-01 forwards.
-trunc.Date <- function(x) round(x - 0.4999999)
-=======
->>>>>>> 9ef8af42
 
 ## must avoid truncating dates prior to 1970-01-01 forwards.
 trunc.Date <- function(x) round(x - 0.4999999)
