--- conflicted
+++ resolved
@@ -13,84 +13,6 @@
     if(missing(PACKAGE)) PACKAGE <- ""
 
     if(is.character(PACKAGE))
-<<<<<<< HEAD
-      pkgName <- PACKAGE
-    else if(inherits(PACKAGE, "DLLInfo")) {
-      pkgName <- PACKAGE$path
-      PACKAGE <- PACKAGE$info
-    } else if(inherits(PACKAGE, "DLLInfoReference")) {
-      pkgName <- character()
-    } else
-      stop("must pass a package name, DLLInfo or DllInfoReference object")
-
-    v <- .Call("R_getSymbolInfo", as.character(name), PACKAGE, PACKAGE = "base")
-
-    if(is.null(v)) {
-        msg <- paste("no such symbol", name)
-        if(length(pkgName) && nchar(pkgName))
-            msg <- paste(msg, "in package", pkgName)
-        stop(msg)
-    }
-    names(v) <- c("name", "address", "package", "numParameters")[1:length(v)]
-    v
-}
-
-
-getLoadedDLLs <- function()
-{
-    els = .Call("R_getDllTable", PACKAGE = "base")
-    names(els) = sapply(els, function(x) x[["name"]])
-    els
-}
-
-getDLLRegisteredRoutines <-
-function(dll)
-{
-   # Provide methods for the different types.
- if(!inherits(dll, "DLLInfo"))
-   stop("Must specify DLL via a DLLInfo object. See getLoadedDLLs()")
-
- info = dll$info
-
- els = .Call("R_getRegisteredRoutines", info, PACKAGE = "base")
-   # Put names on the elements by getting the names from each element.
- els = lapply(els, function(x) {
-                        if(length(x))
-                           names(x) = sapply(x, function(z) z$name)
-                        x
-                    })
-
- els
-}
-
-
-
-getCallingDLL <-
-function(f = sys.function(1), doStop = FALSE)
-{
-  e = environment(f)
-
-  if(!isNamespace(e)) {
-    if(doStop)
-      stop("function is not in a namespace, so can't locate associated DLL")
-    else
-      return(NULL)
-  }
-
-   # Please feel free to replace with a more encapsulated way to do this.
-  if(exists("DLLs", envir = e$".__NAMESPACE__.") && length(e$".__NAMESPACE__."$DLLs))
-    return(e$".__NAMESPACE__."$DLLs[[1]])
-  else {
-    if(doStop)
-      stop("looking for DLL for native routine call, but no DLLs in namespace of call")
-    else
-      NULL
-  }
-
-  NULL
-}
-
-=======
         pkgName <- PACKAGE
     else if(inherits(PACKAGE, "DLLInfo")) {
         pkgName <- PACKAGE[["path"]]
@@ -271,4 +193,3 @@
 }
 
 
->>>>>>> 9ef8af42
