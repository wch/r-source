--- conflicted
+++ resolved
@@ -1,10 +1,6 @@
 dump <- function (list, file = "dumpdata.R", append = FALSE,
-<<<<<<< HEAD
-		  control = "all", envir = parent.frame())
-=======
 		  control = "all", envir = parent.frame(),
                   evaluate = TRUE)
->>>>>>> 9ef8af42
 {
     digits <- options("digits")
     on.exit(options(digits))
@@ -17,12 +13,7 @@
             file <- file(file, ifelse(append, "a", "w"))
             on.exit(close(file), add = TRUE)
         } else file <- stdout()
-<<<<<<< HEAD
-    opts <- .deparseOpts(control)
-    .Internal(dump(list, file, envir, opts))
-=======
     }
     opts <- .deparseOpts(control)
     .Internal(dump(list, file, envir, opts, evaluate))
->>>>>>> 9ef8af42
 }
