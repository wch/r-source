.Defunct <- function(new, package=NULL, msg) {
    if( !missing(msg) ) {
      msg <- gettextf("'%s' is defunct.\n",
                    as.character(sys.call(sys.parent())[[1]]))
      if(!missing(new))
          msg <- c(msg, gettextf("Use '%s' instead.\n", new))
      if(!is.null(package))
          msg <- c(msg,
                 gettextf("See help(\"Defunct\") and help(\"%s-defunct\").", package))
      else msg <- c(msg, gettext("See help(\"Defunct\")"))
    }
    else msg <- as.character(msg)

    stop(paste(msg, collapse=""), call. = FALSE, domain = NA)
}

Version <- function() .Defunct("R.Version")
provide <- function(package) .Defunct()

## <entry>
## Deprecated in 1.2.0
## Defunct in 1.3.0
getenv <- function(...) .Defunct("Sys.getenv")
## </entry>

## <entry>
## Deprecated in 1.2.3
## Defunct in 1.3.0
## Removed in 1.4.0: conflicts with lattice
## dotplot <- function(...) .Defunct()
## stripplot <- function(...) .Defunct()
## </entry>

## <entry>
## Deprecated in 1.3.0
## Defunct in 1.4.0
read.table.url <- function(url, method, ...) .Defunct("read.table(url())")
scan.url <- function(url, file = tempfile(), method, ...)
    .Defunct("scan(url())")
source.url <- function(url, file = tempfile(), method, ...)
    .Defunct("source(url())")
httpclient <- function(url, port=80, error.is.fatal=TRUE, check.MIME.type=TRUE,
                       file=tempfile(), drop.ctrl.z=TRUE)
    .Defunct()
parse.dcf <- function(text = NULL, file = "", fields = NULL,
                      versionfix = FALSE) .Defunct("read.dcf")
## </entry>

## <entry>
## Deprecated in 1.4.0
## Defunct in 1.5.0
.Alias <- function(expr) .Defunct()
<<<<<<< HEAD
reshapeWide <- function(x, i, j, val, jnames = levels(j)) .Defunct("reshape")
reshapeLong <- function(x,jvars,  ilev = row.names(x),
                        jlev = names(x)[jvars], iname = "reshape.i",
                        jname = "reshape.j", vname = "reshape.v")
    .Defunct("reshape")
## </entry>

## <entry>
## Deprecated in 1.5.0
## Defunct in 1.6.0
piechart <- function(x, labels = names(x), edges = 200, radius = 0.8,
                     density = NULL, angle = 45, col = NULL, main = NULL, ...)
    .Defunct("pie")
=======
>>>>>>> 9ef8af42
## </entry>

## <entry>
## Deprecated in 1.6.0
## Defunct in 1.7.0
machine <- function() .Defunct()
Machine <- function() .Defunct(".Machine")
Platform <- function() .Defunct(".Platform")
restart <- function() .Defunct("try")
## </entry>

## <entry>
## Deprecated in 1.7.0
## Defunct in 1.8.0
printNoClass <- function(x, digits = NULL, quote = TRUE, na.print = NULL,
                         print.gap = NULL, right = FALSE, ...)
    .Defunct()
## </entry>

## <entry>
## Deprecated in 1.8.0
## Defunct in 1.9.0
<<<<<<< HEAD
print.coefmat <- function(x, digits=max(3, getOption("digits") - 2),
              signif.stars = getOption("show.signif.stars"),
              dig.tst = max(1, min(5, digits - 1)),
              cs.ind, tst.ind, zap.ind = integer(0),
              P.values = NULL,
              has.Pvalue,
              eps.Pvalue = .Machine$double.eps,
              na.print = "", ...) .Defunct()
=======
>>>>>>> 9ef8af42
codes <- function(x, ...) .Defunct()
codes.factor <- function(x, ...) .Defunct("unclass")
codes.ordered <- function(x, ...) .Defunct("unclass")
"codes<-" <- function(x, ..., value) .Defunct()
<<<<<<< HEAD
anovalist.lm <- function (object, ..., test = NULL) .Defunct()
lm.fit.null <- function(x, y, method = "qr", tol = 1e-07, ...)
    .Defunct("lm.fit")
lm.wfit.null <- function(x, y, w, method = "qr", tol = 1e-07, ...)
    .Defunct("lm.wfit")
glm.fit.null <- function(x, y, weights , start = NULL,
             etastart = NULL, mustart = NULL, offset,
             family = gaussian(), control = glm.control(),
             intercept = FALSE)
    .Defunct("glm.fit")
=======
>>>>>>> 9ef8af42
print.atomic <- function(x, quote = TRUE, ...) .Defunct("print.default")
## </entry>

## <entry>
## Deprecated in 1.9.0
## Defunct in 2.0.0
La.eigen <- function(x, symmetric, only.values = FALSE,
                     method = c("dsyevr", "dsyev")) .Defunct("eigen")
tetragamma <- function(x) .Defunct("psigamma")
pentagamma <- function(x) .Defunct("psigamma")
package.description <- function(pkg, lib.loc = NULL, fields = NULL)
    .Defunct("packageDescription")
<<<<<<< HEAD
=======
## </entry>

## <entry>
## Deprecated in 2.1.0
## Defunct in 2.2.0
delay <- function(x, env=.GlobalEnv) .Defunct("delayedAssign")
loadURL <- function (url, envir = parent.frame(), quiet = TRUE, ...)
    .Defunct("load(url())")
## </entry>

## Defunct in 2.3.0
write.table0 <-
function (x, file = "", append = FALSE, quote = TRUE, sep = " ",
          eol = "\n", na = "NA", dec = ".", row.names = TRUE,
          col.names = TRUE, qmethod = c("escape", "double"))
    .Defunct("write.table")
format.char <- function(x, width = NULL, flag = "-")
    .Defunct("format.default")
## </entry>

## <entry>
## Deprecated in 2.3.0
## Defunct in 2.4.0
La.chol <- function(x) .Defunct("chol")
La.chol2inv <- function(x, size = ncol(x)) .Defunct("chol2inv")
## </entry>

## <entry>
## Deprecated in 2.4.0
## Defunct in 2.5.0
symbol.C <- function(name)
{
    warning("'symbol.C' is not needed: please remove it", immediate.=TRUE)
    name
}
symbol.For <- function(name)
{
    warning("'symbol.For' is not needed: please remove it", immediate.=TRUE)
    name
}
>>>>>>> 9ef8af42
## </entry><|MERGE_RESOLUTION|>--- conflicted
+++ resolved
@@ -50,22 +50,6 @@
 ## Deprecated in 1.4.0
 ## Defunct in 1.5.0
 .Alias <- function(expr) .Defunct()
-<<<<<<< HEAD
-reshapeWide <- function(x, i, j, val, jnames = levels(j)) .Defunct("reshape")
-reshapeLong <- function(x,jvars,  ilev = row.names(x),
-                        jlev = names(x)[jvars], iname = "reshape.i",
-                        jname = "reshape.j", vname = "reshape.v")
-    .Defunct("reshape")
-## </entry>
-
-## <entry>
-## Deprecated in 1.5.0
-## Defunct in 1.6.0
-piechart <- function(x, labels = names(x), edges = 200, radius = 0.8,
-                     density = NULL, angle = 45, col = NULL, main = NULL, ...)
-    .Defunct("pie")
-=======
->>>>>>> 9ef8af42
 ## </entry>
 
 ## <entry>
@@ -88,34 +72,10 @@
 ## <entry>
 ## Deprecated in 1.8.0
 ## Defunct in 1.9.0
-<<<<<<< HEAD
-print.coefmat <- function(x, digits=max(3, getOption("digits") - 2),
-              signif.stars = getOption("show.signif.stars"),
-              dig.tst = max(1, min(5, digits - 1)),
-              cs.ind, tst.ind, zap.ind = integer(0),
-              P.values = NULL,
-              has.Pvalue,
-              eps.Pvalue = .Machine$double.eps,
-              na.print = "", ...) .Defunct()
-=======
->>>>>>> 9ef8af42
 codes <- function(x, ...) .Defunct()
 codes.factor <- function(x, ...) .Defunct("unclass")
 codes.ordered <- function(x, ...) .Defunct("unclass")
 "codes<-" <- function(x, ..., value) .Defunct()
-<<<<<<< HEAD
-anovalist.lm <- function (object, ..., test = NULL) .Defunct()
-lm.fit.null <- function(x, y, method = "qr", tol = 1e-07, ...)
-    .Defunct("lm.fit")
-lm.wfit.null <- function(x, y, w, method = "qr", tol = 1e-07, ...)
-    .Defunct("lm.wfit")
-glm.fit.null <- function(x, y, weights , start = NULL,
-             etastart = NULL, mustart = NULL, offset,
-             family = gaussian(), control = glm.control(),
-             intercept = FALSE)
-    .Defunct("glm.fit")
-=======
->>>>>>> 9ef8af42
 print.atomic <- function(x, quote = TRUE, ...) .Defunct("print.default")
 ## </entry>
 
@@ -128,8 +88,6 @@
 pentagamma <- function(x) .Defunct("psigamma")
 package.description <- function(pkg, lib.loc = NULL, fields = NULL)
     .Defunct("packageDescription")
-<<<<<<< HEAD
-=======
 ## </entry>
 
 ## <entry>
@@ -170,5 +128,4 @@
     warning("'symbol.For' is not needed: please remove it", immediate.=TRUE)
     name
 }
->>>>>>> 9ef8af42
 ## </entry>