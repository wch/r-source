--- conflicted
+++ resolved
@@ -1,18 +1,7 @@
 data.matrix <- function(frame, rownames.force = NA)
 {
-<<<<<<< HEAD
-    .dimnames <- function(x, maybeNULL = FALSE)
-        list(if(maybeNULL &&
-                .Call("R_shortRowNames", x, PACKAGE = "base") >= 0)
-             NULL else row.names(x),
-             names(x))
-
-    if(!is.data.frame(frame))
-	return(as.matrix(frame))
-=======
     if(!is.data.frame(frame)) return(as.matrix(frame))
 
->>>>>>> 27bf8e32
     d <- dim(frame)
     if(d[2] > 0) {
 	log <- unlist(lapply(frame, is.logical))
@@ -28,16 +17,11 @@
         if(length(cl) && any(cl))
             warning("class information lost from one or more columns")
     }
-<<<<<<< HEAD
-    x <- matrix(NA_integer_, nr = d[1], nc = d[2],
-		dimnames = .dimnames(frame, maybeNULL = !rownames.force))
-=======
     rn <- if(rownames.force %in% FALSE) NULL
     else if(rownames.force %in% TRUE) row.names(frame)
     else {if(.row_names_info(frame) <= 0) NULL else row.names(frame)}
     x <- matrix(NA_integer_, nrow = d[1], ncol = d[2],
 		dimnames = list(rn, names(frame)) )
->>>>>>> 27bf8e32
     for(i in seq_len(d[2]) ) {
 	xi <- frame[[i]]
 	x[,i] <- if(is.logical(xi) || is.factor(xi)) as.integer(xi) else xi
